version = 1
requires-python = ">=3.10, <3.12"
resolution-markers = [
    "python_full_version < '3.11'",
    "python_full_version >= '3.11'",
]

[[package]]
name = "anyio"
version = "4.6.2.post1"
source = { registry = "https://pypi.org/simple" }
dependencies = [
    { name = "exceptiongroup", marker = "python_full_version < '3.11'" },
    { name = "idna" },
    { name = "sniffio" },
    { name = "typing-extensions", marker = "python_full_version < '3.11'" },
]
sdist = { url = "https://files.pythonhosted.org/packages/9f/09/45b9b7a6d4e45c6bcb5bf61d19e3ab87df68e0601fa8c5293de3542546cc/anyio-4.6.2.post1.tar.gz", hash = "sha256:4c8bc31ccdb51c7f7bd251f51c609e038d63e34219b44aa86e47576389880b4c", size = 173422 }
wheels = [
    { url = "https://files.pythonhosted.org/packages/e4/f5/f2b75d2fc6f1a260f340f0e7c6a060f4dd2961cc16884ed851b0d18da06a/anyio-4.6.2.post1-py3-none-any.whl", hash = "sha256:6d170c36fba3bdd840c73d3868c1e777e33676a69c3a72cf0a0d5d6d8009b61d", size = 90377 },
]

[[package]]
name = "appnope"
version = "0.1.4"
source = { registry = "https://pypi.org/simple" }
sdist = { url = "https://files.pythonhosted.org/packages/35/5d/752690df9ef5b76e169e68d6a129fa6d08a7100ca7f754c89495db3c6019/appnope-0.1.4.tar.gz", hash = "sha256:1de3860566df9caf38f01f86f65e0e13e379af54f9e4bee1e66b48f2efffd1ee", size = 4170 }
wheels = [
    { url = "https://files.pythonhosted.org/packages/81/29/5ecc3a15d5a33e31b26c11426c45c501e439cb865d0bff96315d86443b78/appnope-0.1.4-py2.py3-none-any.whl", hash = "sha256:502575ee11cd7a28c0205f379b525beefebab9d161b7c964670864014ed7213c", size = 4321 },
]

[[package]]
name = "argon2-cffi"
version = "23.1.0"
source = { registry = "https://pypi.org/simple" }
dependencies = [
    { name = "argon2-cffi-bindings" },
]
sdist = { url = "https://files.pythonhosted.org/packages/31/fa/57ec2c6d16ecd2ba0cf15f3c7d1c3c2e7b5fcb83555ff56d7ab10888ec8f/argon2_cffi-23.1.0.tar.gz", hash = "sha256:879c3e79a2729ce768ebb7d36d4609e3a78a4ca2ec3a9f12286ca057e3d0db08", size = 42798 }
wheels = [
    { url = "https://files.pythonhosted.org/packages/a4/6a/e8a041599e78b6b3752da48000b14c8d1e8a04ded09c88c714ba047f34f5/argon2_cffi-23.1.0-py3-none-any.whl", hash = "sha256:c670642b78ba29641818ab2e68bd4e6a78ba53b7eff7b4c3815ae16abf91c7ea", size = 15124 },
]

[[package]]
name = "argon2-cffi-bindings"
version = "21.2.0"
source = { registry = "https://pypi.org/simple" }
dependencies = [
    { name = "cffi" },
]
sdist = { url = "https://files.pythonhosted.org/packages/b9/e9/184b8ccce6683b0aa2fbb7ba5683ea4b9c5763f1356347f1312c32e3c66e/argon2-cffi-bindings-21.2.0.tar.gz", hash = "sha256:bb89ceffa6c791807d1305ceb77dbfacc5aa499891d2c55661c6459651fc39e3", size = 1779911 }
wheels = [
    { url = "https://files.pythonhosted.org/packages/d4/13/838ce2620025e9666aa8f686431f67a29052241692a3dd1ae9d3692a89d3/argon2_cffi_bindings-21.2.0-cp36-abi3-macosx_10_9_x86_64.whl", hash = "sha256:ccb949252cb2ab3a08c02024acb77cfb179492d5701c7cbdbfd776124d4d2367", size = 29658 },
    { url = "https://files.pythonhosted.org/packages/b3/02/f7f7bb6b6af6031edb11037639c697b912e1dea2db94d436e681aea2f495/argon2_cffi_bindings-21.2.0-cp36-abi3-manylinux_2_17_aarch64.manylinux2014_aarch64.whl", hash = "sha256:9524464572e12979364b7d600abf96181d3541da11e23ddf565a32e70bd4dc0d", size = 80583 },
    { url = "https://files.pythonhosted.org/packages/ec/f7/378254e6dd7ae6f31fe40c8649eea7d4832a42243acaf0f1fff9083b2bed/argon2_cffi_bindings-21.2.0-cp36-abi3-manylinux_2_17_x86_64.manylinux2014_x86_64.whl", hash = "sha256:b746dba803a79238e925d9046a63aa26bf86ab2a2fe74ce6b009a1c3f5c8f2ae", size = 86168 },
    { url = "https://files.pythonhosted.org/packages/74/f6/4a34a37a98311ed73bb80efe422fed95f2ac25a4cacc5ae1d7ae6a144505/argon2_cffi_bindings-21.2.0-cp36-abi3-manylinux_2_5_i686.manylinux1_i686.manylinux_2_17_i686.manylinux2014_i686.whl", hash = "sha256:58ed19212051f49a523abb1dbe954337dc82d947fb6e5a0da60f7c8471a8476c", size = 82709 },
    { url = "https://files.pythonhosted.org/packages/74/2b/73d767bfdaab25484f7e7901379d5f8793cccbb86c6e0cbc4c1b96f63896/argon2_cffi_bindings-21.2.0-cp36-abi3-musllinux_1_1_aarch64.whl", hash = "sha256:bd46088725ef7f58b5a1ef7ca06647ebaf0eb4baff7d1d0d177c6cc8744abd86", size = 83613 },
    { url = "https://files.pythonhosted.org/packages/4f/fd/37f86deef67ff57c76f137a67181949c2d408077e2e3dd70c6c42912c9bf/argon2_cffi_bindings-21.2.0-cp36-abi3-musllinux_1_1_i686.whl", hash = "sha256:8cd69c07dd875537a824deec19f978e0f2078fdda07fd5c42ac29668dda5f40f", size = 84583 },
    { url = "https://files.pythonhosted.org/packages/6f/52/5a60085a3dae8fded8327a4f564223029f5f54b0cb0455a31131b5363a01/argon2_cffi_bindings-21.2.0-cp36-abi3-musllinux_1_1_x86_64.whl", hash = "sha256:f1152ac548bd5b8bcecfb0b0371f082037e47128653df2e8ba6e914d384f3c3e", size = 88475 },
    { url = "https://files.pythonhosted.org/packages/8b/95/143cd64feb24a15fa4b189a3e1e7efbaeeb00f39a51e99b26fc62fbacabd/argon2_cffi_bindings-21.2.0-cp36-abi3-win32.whl", hash = "sha256:603ca0aba86b1349b147cab91ae970c63118a0f30444d4bc80355937c950c082", size = 27698 },
    { url = "https://files.pythonhosted.org/packages/37/2c/e34e47c7dee97ba6f01a6203e0383e15b60fb85d78ac9a15cd066f6fe28b/argon2_cffi_bindings-21.2.0-cp36-abi3-win_amd64.whl", hash = "sha256:b2ef1c30440dbbcba7a5dc3e319408b59676e2e039e2ae11a8775ecf482b192f", size = 30817 },
    { url = "https://files.pythonhosted.org/packages/5a/e4/bf8034d25edaa495da3c8a3405627d2e35758e44ff6eaa7948092646fdcc/argon2_cffi_bindings-21.2.0-cp38-abi3-macosx_10_9_universal2.whl", hash = "sha256:e415e3f62c8d124ee16018e491a009937f8cf7ebf5eb430ffc5de21b900dad93", size = 53104 },
]

[[package]]
name = "arrow"
version = "1.3.0"
source = { registry = "https://pypi.org/simple" }
dependencies = [
    { name = "python-dateutil" },
    { name = "types-python-dateutil" },
]
sdist = { url = "https://files.pythonhosted.org/packages/2e/00/0f6e8fcdb23ea632c866620cc872729ff43ed91d284c866b515c6342b173/arrow-1.3.0.tar.gz", hash = "sha256:d4540617648cb5f895730f1ad8c82a65f2dad0166f57b75f3ca54759c4d67a85", size = 131960 }
wheels = [
    { url = "https://files.pythonhosted.org/packages/f8/ed/e97229a566617f2ae958a6b13e7cc0f585470eac730a73e9e82c32a3cdd2/arrow-1.3.0-py3-none-any.whl", hash = "sha256:c728b120ebc00eb84e01882a6f5e7927a53960aa990ce7dd2b10f39005a67f80", size = 66419 },
]

[[package]]
name = "asttokens"
version = "2.4.1"
source = { registry = "https://pypi.org/simple" }
dependencies = [
    { name = "six" },
]
sdist = { url = "https://files.pythonhosted.org/packages/45/1d/f03bcb60c4a3212e15f99a56085d93093a497718adf828d050b9d675da81/asttokens-2.4.1.tar.gz", hash = "sha256:b03869718ba9a6eb027e134bfdf69f38a236d681c83c160d510768af11254ba0", size = 62284 }
wheels = [
    { url = "https://files.pythonhosted.org/packages/45/86/4736ac618d82a20d87d2f92ae19441ebc7ac9e7a581d7e58bbe79233b24a/asttokens-2.4.1-py2.py3-none-any.whl", hash = "sha256:051ed49c3dcae8913ea7cd08e46a606dba30b79993209636c4875bc1d637bc24", size = 27764 },
]

[[package]]
name = "async-lru"
version = "2.0.4"
source = { registry = "https://pypi.org/simple" }
dependencies = [
    { name = "typing-extensions", marker = "python_full_version < '3.11'" },
]
sdist = { url = "https://files.pythonhosted.org/packages/80/e2/2b4651eff771f6fd900d233e175ddc5e2be502c7eb62c0c42f975c6d36cd/async-lru-2.0.4.tar.gz", hash = "sha256:b8a59a5df60805ff63220b2a0c5b5393da5521b113cd5465a44eb037d81a5627", size = 10019 }
wheels = [
    { url = "https://files.pythonhosted.org/packages/fa/9f/3c3503693386c4b0f245eaf5ca6198e3b28879ca0a40bde6b0e319793453/async_lru-2.0.4-py3-none-any.whl", hash = "sha256:ff02944ce3c288c5be660c42dbcca0742b32c3b279d6dceda655190240b99224", size = 6111 },
]

[[package]]
name = "attrs"
version = "24.2.0"
source = { registry = "https://pypi.org/simple" }
sdist = { url = "https://files.pythonhosted.org/packages/fc/0f/aafca9af9315aee06a89ffde799a10a582fe8de76c563ee80bbcdc08b3fb/attrs-24.2.0.tar.gz", hash = "sha256:5cfb1b9148b5b086569baec03f20d7b6bf3bcacc9a42bebf87ffaaca362f6346", size = 792678 }
wheels = [
    { url = "https://files.pythonhosted.org/packages/6a/21/5b6702a7f963e95456c0de2d495f67bf5fd62840ac655dc451586d23d39a/attrs-24.2.0-py3-none-any.whl", hash = "sha256:81921eb96de3191c8258c199618104dd27ac608d9366f5e35d011eae1867ede2", size = 63001 },
]

[[package]]
name = "babel"
version = "2.16.0"
source = { registry = "https://pypi.org/simple" }
sdist = { url = "https://files.pythonhosted.org/packages/2a/74/f1bc80f23eeba13393b7222b11d95ca3af2c1e28edca18af487137eefed9/babel-2.16.0.tar.gz", hash = "sha256:d1f3554ca26605fe173f3de0c65f750f5a42f924499bf134de6423582298e316", size = 9348104 }
wheels = [
    { url = "https://files.pythonhosted.org/packages/ed/20/bc79bc575ba2e2a7f70e8a1155618bb1301eaa5132a8271373a6903f73f8/babel-2.16.0-py3-none-any.whl", hash = "sha256:368b5b98b37c06b7daf6696391c3240c938b37767d4584413e8438c5c435fa8b", size = 9587599 },
]

[[package]]
name = "backports-tarfile"
version = "1.2.0"
source = { registry = "https://pypi.org/simple" }
sdist = { url = "https://files.pythonhosted.org/packages/86/72/cd9b395f25e290e633655a100af28cb253e4393396264a98bd5f5951d50f/backports_tarfile-1.2.0.tar.gz", hash = "sha256:d75e02c268746e1b8144c278978b6e98e85de6ad16f8e4b0844a154557eca991", size = 86406 }
wheels = [
    { url = "https://files.pythonhosted.org/packages/b9/fa/123043af240e49752f1c4bd24da5053b6bd00cad78c2be53c0d1e8b975bc/backports.tarfile-1.2.0-py3-none-any.whl", hash = "sha256:77e284d754527b01fb1e6fa8a1afe577858ebe4e9dad8919e34c862cb399bc34", size = 30181 },
]

[[package]]
name = "beautifulsoup4"
version = "4.12.3"
source = { registry = "https://pypi.org/simple" }
dependencies = [
    { name = "soupsieve" },
]
sdist = { url = "https://files.pythonhosted.org/packages/b3/ca/824b1195773ce6166d388573fc106ce56d4a805bd7427b624e063596ec58/beautifulsoup4-4.12.3.tar.gz", hash = "sha256:74e3d1928edc070d21748185c46e3fb33490f22f52a3addee9aee0f4f7781051", size = 581181 }
wheels = [
    { url = "https://files.pythonhosted.org/packages/b1/fe/e8c672695b37eecc5cbf43e1d0638d88d66ba3a44c4d321c796f4e59167f/beautifulsoup4-4.12.3-py3-none-any.whl", hash = "sha256:b80878c9f40111313e55da8ba20bdba06d8fa3969fc68304167741bbf9e082ed", size = 147925 },
]

[[package]]
name = "bleach"
version = "6.1.0"
source = { registry = "https://pypi.org/simple" }
dependencies = [
    { name = "six" },
    { name = "webencodings" },
]
sdist = { url = "https://files.pythonhosted.org/packages/6d/10/77f32b088738f40d4f5be801daa5f327879eadd4562f36a2b5ab975ae571/bleach-6.1.0.tar.gz", hash = "sha256:0a31f1837963c41d46bbf1331b8778e1308ea0791db03cc4e7357b97cf42a8fe", size = 202119 }
wheels = [
    { url = "https://files.pythonhosted.org/packages/ea/63/da7237f805089ecc28a3f36bca6a21c31fcbc2eb380f3b8f1be3312abd14/bleach-6.1.0-py3-none-any.whl", hash = "sha256:3225f354cfc436b9789c66c4ee030194bee0568fbf9cbdad3bc8b5c26c5f12b6", size = 162750 },
]

[[package]]
name = "blosc2"
version = "2.5.1"
source = { registry = "https://pypi.org/simple" }
dependencies = [
    { name = "msgpack" },
    { name = "ndindex" },
    { name = "numpy" },
    { name = "py-cpuinfo" },
]
sdist = { url = "https://files.pythonhosted.org/packages/f7/60/5bc8601f8ffcd5d8787b346898de8a0b454d031c3e158e3bbc312003984e/blosc2-2.5.1.tar.gz", hash = "sha256:47d5df50e7286edf81e629ece35f87f13f55c13c5e8545832188c420c75d1659", size = 4676483 }
wheels = [
    { url = "https://files.pythonhosted.org/packages/b2/75/4511f1f9cea0aad8c5464736720a9de1e762e60e359cde6b7d69186e97b0/blosc2-2.5.1-cp310-cp310-macosx_10_9_x86_64.whl", hash = "sha256:c861262b7fe317c1614a9b59b6c9edf409532b4a6aaf5b2f4ad0d79c6f800b57", size = 4417584 },
    { url = "https://files.pythonhosted.org/packages/c0/8a/c7ce322f90750eb7fdde0948e5c6b9c47ed03e276f2481b701f9d2360d3a/blosc2-2.5.1-cp310-cp310-macosx_11_0_arm64.whl", hash = "sha256:8f35b5d69a7a41e9d5054297d2540c25f8af5ea3c62e4a80ca7359292d783c04", size = 3471945 },
    { url = "https://files.pythonhosted.org/packages/32/72/32bbaf583eea51b27c91ddb145de017d970ec0a835ec70e966925b00c9cf/blosc2-2.5.1-cp310-cp310-manylinux_2_17_aarch64.manylinux2014_aarch64.whl", hash = "sha256:546fa39f397dd54b13d7c42a4f890afaf16c70fe478712070942d464c440ce03", size = 4210024 },
    { url = "https://files.pythonhosted.org/packages/a5/8c/d4ab68a40004f93c1fd20dceb1899e54477425542bffa1f5ebab2647956f/blosc2-2.5.1-cp310-cp310-manylinux_2_17_x86_64.manylinux2014_x86_64.whl", hash = "sha256:5455af77e7e94159bb4966cae554f232ca2d52bb80cd3f878ecef39cf569da2a", size = 4374211 },
    { url = "https://files.pythonhosted.org/packages/16/7d/c81b1caa0aded9f3e63c4dbab7a334681ded12ad80a18de34e7199939df5/blosc2-2.5.1-cp310-cp310-musllinux_1_1_x86_64.whl", hash = "sha256:b4dc4f595bf95c350c50bb77a8749cdd08a5dc2bdf3bdb18983d49a52d60b595", size = 4467025 },
    { url = "https://files.pythonhosted.org/packages/9b/cd/56150f9367516f039b62923a5cb243771e2a1f440de0232b195f6e79f1ab/blosc2-2.5.1-cp310-cp310-win32.whl", hash = "sha256:873483bd5c6afb8d139039180ee57b74373232e87b032cb80389fd8bb883ea8e", size = 1948573 },
    { url = "https://files.pythonhosted.org/packages/67/ff/0cf994e434b5ae860546cfe6941c58bdcdc27ed10009caffac9a29b66651/blosc2-2.5.1-cp310-cp310-win_amd64.whl", hash = "sha256:d5a7ef00b82fbca069e949335f9c92ce7cbe2039a9fa2e2bd4f5f418043d6262", size = 2343858 },
    { url = "https://files.pythonhosted.org/packages/c3/f4/25a82b7191109beb0fc20c580f35667a2e86087ebac2f6a9e50469f618d7/blosc2-2.5.1-cp311-cp311-macosx_10_9_x86_64.whl", hash = "sha256:da826d42d616f8a939f27e1501b40e764fded66bc80177eeaefcebdbf3b3afb8", size = 4419509 },
    { url = "https://files.pythonhosted.org/packages/03/50/b1d2bad6b9f77c3540b511b5dee77f213c8b179e942bbc34f5c410b92ede/blosc2-2.5.1-cp311-cp311-macosx_11_0_arm64.whl", hash = "sha256:ae2e0c5dc8561a6b17842ee4320b49621434c20e622c9e9f5c67c9c6eb3b06a3", size = 3472870 },
    { url = "https://files.pythonhosted.org/packages/17/26/d34d521fc60b164738d986144642c58675bcdc344cc9fbb8c08e58bb11ab/blosc2-2.5.1-cp311-cp311-manylinux_2_17_aarch64.manylinux2014_aarch64.whl", hash = "sha256:af3cab9c12a4364c643266ee7d9583b526c0f484a291d72ec6efb09ea7ffbbf9", size = 4208463 },
    { url = "https://files.pythonhosted.org/packages/2a/00/35169a0765044be69a3bfb73441ff8b9ea05d92d4660be622bbf90c46913/blosc2-2.5.1-cp311-cp311-manylinux_2_17_x86_64.manylinux2014_x86_64.whl", hash = "sha256:22f03a723130cf07e4309fe34b1360c868f4376e862f8ff664eb40d019fdd3f6", size = 4371942 },
    { url = "https://files.pythonhosted.org/packages/8f/9b/923e29af25f4c34b5b331829a87bc8397b18e8a361551230b70e6b0a785a/blosc2-2.5.1-cp311-cp311-musllinux_1_1_x86_64.whl", hash = "sha256:0fd109eef815ea1e50fde4f676388aa2f3bb5543502d125fb63f16ec7a014464", size = 4468495 },
    { url = "https://files.pythonhosted.org/packages/9f/39/21d6d1dc00d765f5c1671f8c0b323096f0dde360e8e1d8005160679b4831/blosc2-2.5.1-cp311-cp311-win32.whl", hash = "sha256:1a3edc3256bad04d3db30c9de7eac3a820f96e741fc754cdabb6a9991e5c37e8", size = 1948151 },
    { url = "https://files.pythonhosted.org/packages/d1/48/7d4be4e57342ec60c05d11478257b235cf33dc96c31049fb47e6ae98b652/blosc2-2.5.1-cp311-cp311-win_amd64.whl", hash = "sha256:e7499e277c13334d54f84e74f429f32341f99f7b978deaf9a7c2e963904cb48c", size = 2344506 },
]

[[package]]
name = "certifi"
version = "2024.8.30"
source = { registry = "https://pypi.org/simple" }
sdist = { url = "https://files.pythonhosted.org/packages/b0/ee/9b19140fe824b367c04c5e1b369942dd754c4c5462d5674002f75c4dedc1/certifi-2024.8.30.tar.gz", hash = "sha256:bec941d2aa8195e248a60b31ff9f0558284cf01a52591ceda73ea9afffd69fd9", size = 168507 }
wheels = [
    { url = "https://files.pythonhosted.org/packages/12/90/3c9ff0512038035f59d279fddeb79f5f1eccd8859f06d6163c58798b9487/certifi-2024.8.30-py3-none-any.whl", hash = "sha256:922820b53db7a7257ffbda3f597266d435245903d80737e34f8a45ff3e3230d8", size = 167321 },
]

[[package]]
name = "cffi"
version = "1.17.1"
source = { registry = "https://pypi.org/simple" }
dependencies = [
    { name = "pycparser" },
]
sdist = { url = "https://files.pythonhosted.org/packages/fc/97/c783634659c2920c3fc70419e3af40972dbaf758daa229a7d6ea6135c90d/cffi-1.17.1.tar.gz", hash = "sha256:1c39c6016c32bc48dd54561950ebd6836e1670f2ae46128f67cf49e789c52824", size = 516621 }
wheels = [
    { url = "https://files.pythonhosted.org/packages/90/07/f44ca684db4e4f08a3fdc6eeb9a0d15dc6883efc7b8c90357fdbf74e186c/cffi-1.17.1-cp310-cp310-macosx_10_9_x86_64.whl", hash = "sha256:df8b1c11f177bc2313ec4b2d46baec87a5f3e71fc8b45dab2ee7cae86d9aba14", size = 182191 },
    { url = "https://files.pythonhosted.org/packages/08/fd/cc2fedbd887223f9f5d170c96e57cbf655df9831a6546c1727ae13fa977a/cffi-1.17.1-cp310-cp310-macosx_11_0_arm64.whl", hash = "sha256:8f2cdc858323644ab277e9bb925ad72ae0e67f69e804f4898c070998d50b1a67", size = 178592 },
    { url = "https://files.pythonhosted.org/packages/de/cc/4635c320081c78d6ffc2cab0a76025b691a91204f4aa317d568ff9280a2d/cffi-1.17.1-cp310-cp310-manylinux_2_12_i686.manylinux2010_i686.manylinux_2_17_i686.manylinux2014_i686.whl", hash = "sha256:edae79245293e15384b51f88b00613ba9f7198016a5948b5dddf4917d4d26382", size = 426024 },
    { url = "https://files.pythonhosted.org/packages/b6/7b/3b2b250f3aab91abe5f8a51ada1b717935fdaec53f790ad4100fe2ec64d1/cffi-1.17.1-cp310-cp310-manylinux_2_17_aarch64.manylinux2014_aarch64.whl", hash = "sha256:45398b671ac6d70e67da8e4224a065cec6a93541bb7aebe1b198a61b58c7b702", size = 448188 },
    { url = "https://files.pythonhosted.org/packages/d3/48/1b9283ebbf0ec065148d8de05d647a986c5f22586b18120020452fff8f5d/cffi-1.17.1-cp310-cp310-manylinux_2_17_ppc64le.manylinux2014_ppc64le.whl", hash = "sha256:ad9413ccdeda48c5afdae7e4fa2192157e991ff761e7ab8fdd8926f40b160cc3", size = 455571 },
    { url = "https://files.pythonhosted.org/packages/40/87/3b8452525437b40f39ca7ff70276679772ee7e8b394934ff60e63b7b090c/cffi-1.17.1-cp310-cp310-manylinux_2_17_s390x.manylinux2014_s390x.whl", hash = "sha256:5da5719280082ac6bd9aa7becb3938dc9f9cbd57fac7d2871717b1feb0902ab6", size = 436687 },
    { url = "https://files.pythonhosted.org/packages/8d/fb/4da72871d177d63649ac449aec2e8a29efe0274035880c7af59101ca2232/cffi-1.17.1-cp310-cp310-manylinux_2_17_x86_64.manylinux2014_x86_64.whl", hash = "sha256:2bb1a08b8008b281856e5971307cc386a8e9c5b625ac297e853d36da6efe9c17", size = 446211 },
    { url = "https://files.pythonhosted.org/packages/ab/a0/62f00bcb411332106c02b663b26f3545a9ef136f80d5df746c05878f8c4b/cffi-1.17.1-cp310-cp310-musllinux_1_1_aarch64.whl", hash = "sha256:045d61c734659cc045141be4bae381a41d89b741f795af1dd018bfb532fd0df8", size = 461325 },
    { url = "https://files.pythonhosted.org/packages/36/83/76127035ed2e7e27b0787604d99da630ac3123bfb02d8e80c633f218a11d/cffi-1.17.1-cp310-cp310-musllinux_1_1_i686.whl", hash = "sha256:6883e737d7d9e4899a8a695e00ec36bd4e5e4f18fabe0aca0efe0a4b44cdb13e", size = 438784 },
    { url = "https://files.pythonhosted.org/packages/21/81/a6cd025db2f08ac88b901b745c163d884641909641f9b826e8cb87645942/cffi-1.17.1-cp310-cp310-musllinux_1_1_x86_64.whl", hash = "sha256:6b8b4a92e1c65048ff98cfe1f735ef8f1ceb72e3d5f0c25fdb12087a23da22be", size = 461564 },
    { url = "https://files.pythonhosted.org/packages/f8/fe/4d41c2f200c4a457933dbd98d3cf4e911870877bd94d9656cc0fcb390681/cffi-1.17.1-cp310-cp310-win32.whl", hash = "sha256:c9c3d058ebabb74db66e431095118094d06abf53284d9c81f27300d0e0d8bc7c", size = 171804 },
    { url = "https://files.pythonhosted.org/packages/d1/b6/0b0f5ab93b0df4acc49cae758c81fe4e5ef26c3ae2e10cc69249dfd8b3ab/cffi-1.17.1-cp310-cp310-win_amd64.whl", hash = "sha256:0f048dcf80db46f0098ccac01132761580d28e28bc0f78ae0d58048063317e15", size = 181299 },
    { url = "https://files.pythonhosted.org/packages/6b/f4/927e3a8899e52a27fa57a48607ff7dc91a9ebe97399b357b85a0c7892e00/cffi-1.17.1-cp311-cp311-macosx_10_9_x86_64.whl", hash = "sha256:a45e3c6913c5b87b3ff120dcdc03f6131fa0065027d0ed7ee6190736a74cd401", size = 182264 },
    { url = "https://files.pythonhosted.org/packages/6c/f5/6c3a8efe5f503175aaddcbea6ad0d2c96dad6f5abb205750d1b3df44ef29/cffi-1.17.1-cp311-cp311-macosx_11_0_arm64.whl", hash = "sha256:30c5e0cb5ae493c04c8b42916e52ca38079f1b235c2f8ae5f4527b963c401caf", size = 178651 },
    { url = "https://files.pythonhosted.org/packages/94/dd/a3f0118e688d1b1a57553da23b16bdade96d2f9bcda4d32e7d2838047ff7/cffi-1.17.1-cp311-cp311-manylinux_2_12_i686.manylinux2010_i686.manylinux_2_17_i686.manylinux2014_i686.whl", hash = "sha256:f75c7ab1f9e4aca5414ed4d8e5c0e303a34f4421f8a0d47a4d019ceff0ab6af4", size = 445259 },
    { url = "https://files.pythonhosted.org/packages/2e/ea/70ce63780f096e16ce8588efe039d3c4f91deb1dc01e9c73a287939c79a6/cffi-1.17.1-cp311-cp311-manylinux_2_17_aarch64.manylinux2014_aarch64.whl", hash = "sha256:a1ed2dd2972641495a3ec98445e09766f077aee98a1c896dcb4ad0d303628e41", size = 469200 },
    { url = "https://files.pythonhosted.org/packages/1c/a0/a4fa9f4f781bda074c3ddd57a572b060fa0df7655d2a4247bbe277200146/cffi-1.17.1-cp311-cp311-manylinux_2_17_ppc64le.manylinux2014_ppc64le.whl", hash = "sha256:46bf43160c1a35f7ec506d254e5c890f3c03648a4dbac12d624e4490a7046cd1", size = 477235 },
    { url = "https://files.pythonhosted.org/packages/62/12/ce8710b5b8affbcdd5c6e367217c242524ad17a02fe5beec3ee339f69f85/cffi-1.17.1-cp311-cp311-manylinux_2_17_s390x.manylinux2014_s390x.whl", hash = "sha256:a24ed04c8ffd54b0729c07cee15a81d964e6fee0e3d4d342a27b020d22959dc6", size = 459721 },
    { url = "https://files.pythonhosted.org/packages/ff/6b/d45873c5e0242196f042d555526f92aa9e0c32355a1be1ff8c27f077fd37/cffi-1.17.1-cp311-cp311-manylinux_2_17_x86_64.manylinux2014_x86_64.whl", hash = "sha256:610faea79c43e44c71e1ec53a554553fa22321b65fae24889706c0a84d4ad86d", size = 467242 },
    { url = "https://files.pythonhosted.org/packages/1a/52/d9a0e523a572fbccf2955f5abe883cfa8bcc570d7faeee06336fbd50c9fc/cffi-1.17.1-cp311-cp311-musllinux_1_1_aarch64.whl", hash = "sha256:a9b15d491f3ad5d692e11f6b71f7857e7835eb677955c00cc0aefcd0669adaf6", size = 477999 },
    { url = "https://files.pythonhosted.org/packages/44/74/f2a2460684a1a2d00ca799ad880d54652841a780c4c97b87754f660c7603/cffi-1.17.1-cp311-cp311-musllinux_1_1_i686.whl", hash = "sha256:de2ea4b5833625383e464549fec1bc395c1bdeeb5f25c4a3a82b5a8c756ec22f", size = 454242 },
    { url = "https://files.pythonhosted.org/packages/f8/4a/34599cac7dfcd888ff54e801afe06a19c17787dfd94495ab0c8d35fe99fb/cffi-1.17.1-cp311-cp311-musllinux_1_1_x86_64.whl", hash = "sha256:fc48c783f9c87e60831201f2cce7f3b2e4846bf4d8728eabe54d60700b318a0b", size = 478604 },
    { url = "https://files.pythonhosted.org/packages/34/33/e1b8a1ba29025adbdcda5fb3a36f94c03d771c1b7b12f726ff7fef2ebe36/cffi-1.17.1-cp311-cp311-win32.whl", hash = "sha256:85a950a4ac9c359340d5963966e3e0a94a676bd6245a4b55bc43949eee26a655", size = 171727 },
    { url = "https://files.pythonhosted.org/packages/3d/97/50228be003bb2802627d28ec0627837ac0bf35c90cf769812056f235b2d1/cffi-1.17.1-cp311-cp311-win_amd64.whl", hash = "sha256:caaf0640ef5f5517f49bc275eca1406b0ffa6aa184892812030f04c2abf589a0", size = 181400 },
]

[[package]]
name = "charset-normalizer"
version = "3.4.0"
source = { registry = "https://pypi.org/simple" }
sdist = { url = "https://files.pythonhosted.org/packages/f2/4f/e1808dc01273379acc506d18f1504eb2d299bd4131743b9fc54d7be4df1e/charset_normalizer-3.4.0.tar.gz", hash = "sha256:223217c3d4f82c3ac5e29032b3f1c2eb0fb591b72161f86d93f5719079dae93e", size = 106620 }
wheels = [
    { url = "https://files.pythonhosted.org/packages/69/8b/825cc84cf13a28bfbcba7c416ec22bf85a9584971be15b21dd8300c65b7f/charset_normalizer-3.4.0-cp310-cp310-macosx_10_9_universal2.whl", hash = "sha256:4f9fc98dad6c2eaa32fc3af1417d95b5e3d08aff968df0cd320066def971f9a6", size = 196363 },
    { url = "https://files.pythonhosted.org/packages/23/81/d7eef6a99e42c77f444fdd7bc894b0ceca6c3a95c51239e74a722039521c/charset_normalizer-3.4.0-cp310-cp310-macosx_10_9_x86_64.whl", hash = "sha256:0de7b687289d3c1b3e8660d0741874abe7888100efe14bd0f9fd7141bcbda92b", size = 125639 },
    { url = "https://files.pythonhosted.org/packages/21/67/b4564d81f48042f520c948abac7079356e94b30cb8ffb22e747532cf469d/charset_normalizer-3.4.0-cp310-cp310-macosx_11_0_arm64.whl", hash = "sha256:5ed2e36c3e9b4f21dd9422f6893dec0abf2cca553af509b10cd630f878d3eb99", size = 120451 },
    { url = "https://files.pythonhosted.org/packages/c2/72/12a7f0943dd71fb5b4e7b55c41327ac0a1663046a868ee4d0d8e9c369b85/charset_normalizer-3.4.0-cp310-cp310-manylinux_2_17_aarch64.manylinux2014_aarch64.whl", hash = "sha256:40d3ff7fc90b98c637bda91c89d51264a3dcf210cade3a2c6f838c7268d7a4ca", size = 140041 },
    { url = "https://files.pythonhosted.org/packages/67/56/fa28c2c3e31217c4c52158537a2cf5d98a6c1e89d31faf476c89391cd16b/charset_normalizer-3.4.0-cp310-cp310-manylinux_2_17_ppc64le.manylinux2014_ppc64le.whl", hash = "sha256:1110e22af8ca26b90bd6364fe4c763329b0ebf1ee213ba32b68c73de5752323d", size = 150333 },
    { url = "https://files.pythonhosted.org/packages/f9/d2/466a9be1f32d89eb1554cf84073a5ed9262047acee1ab39cbaefc19635d2/charset_normalizer-3.4.0-cp310-cp310-manylinux_2_17_s390x.manylinux2014_s390x.whl", hash = "sha256:86f4e8cca779080f66ff4f191a685ced73d2f72d50216f7112185dc02b90b9b7", size = 142921 },
    { url = "https://files.pythonhosted.org/packages/f8/01/344ec40cf5d85c1da3c1f57566c59e0c9b56bcc5566c08804a95a6cc8257/charset_normalizer-3.4.0-cp310-cp310-manylinux_2_17_x86_64.manylinux2014_x86_64.whl", hash = "sha256:7f683ddc7eedd742e2889d2bfb96d69573fde1d92fcb811979cdb7165bb9c7d3", size = 144785 },
    { url = "https://files.pythonhosted.org/packages/73/8b/2102692cb6d7e9f03b9a33a710e0164cadfce312872e3efc7cfe22ed26b4/charset_normalizer-3.4.0-cp310-cp310-manylinux_2_5_i686.manylinux1_i686.manylinux_2_17_i686.manylinux2014_i686.whl", hash = "sha256:27623ba66c183eca01bf9ff833875b459cad267aeeb044477fedac35e19ba907", size = 146631 },
    { url = "https://files.pythonhosted.org/packages/d8/96/cc2c1b5d994119ce9f088a9a0c3ebd489d360a2eb058e2c8049f27092847/charset_normalizer-3.4.0-cp310-cp310-musllinux_1_2_aarch64.whl", hash = "sha256:f606a1881d2663630ea5b8ce2efe2111740df4b687bd78b34a8131baa007f79b", size = 140867 },
    { url = "https://files.pythonhosted.org/packages/c9/27/cde291783715b8ec30a61c810d0120411844bc4c23b50189b81188b273db/charset_normalizer-3.4.0-cp310-cp310-musllinux_1_2_i686.whl", hash = "sha256:0b309d1747110feb25d7ed6b01afdec269c647d382c857ef4663bbe6ad95a912", size = 149273 },
    { url = "https://files.pythonhosted.org/packages/3a/a4/8633b0fc1a2d1834d5393dafecce4a1cc56727bfd82b4dc18fc92f0d3cc3/charset_normalizer-3.4.0-cp310-cp310-musllinux_1_2_ppc64le.whl", hash = "sha256:136815f06a3ae311fae551c3df1f998a1ebd01ddd424aa5603a4336997629e95", size = 152437 },
    { url = "https://files.pythonhosted.org/packages/64/ea/69af161062166b5975ccbb0961fd2384853190c70786f288684490913bf5/charset_normalizer-3.4.0-cp310-cp310-musllinux_1_2_s390x.whl", hash = "sha256:14215b71a762336254351b00ec720a8e85cada43b987da5a042e4ce3e82bd68e", size = 150087 },
    { url = "https://files.pythonhosted.org/packages/3b/fd/e60a9d9fd967f4ad5a92810138192f825d77b4fa2a557990fd575a47695b/charset_normalizer-3.4.0-cp310-cp310-musllinux_1_2_x86_64.whl", hash = "sha256:79983512b108e4a164b9c8d34de3992f76d48cadc9554c9e60b43f308988aabe", size = 145142 },
    { url = "https://files.pythonhosted.org/packages/6d/02/8cb0988a1e49ac9ce2eed1e07b77ff118f2923e9ebd0ede41ba85f2dcb04/charset_normalizer-3.4.0-cp310-cp310-win32.whl", hash = "sha256:c94057af19bc953643a33581844649a7fdab902624d2eb739738a30e2b3e60fc", size = 94701 },
    { url = "https://files.pythonhosted.org/packages/d6/20/f1d4670a8a723c46be695dff449d86d6092916f9e99c53051954ee33a1bc/charset_normalizer-3.4.0-cp310-cp310-win_amd64.whl", hash = "sha256:55f56e2ebd4e3bc50442fbc0888c9d8c94e4e06a933804e2af3e89e2f9c1c749", size = 102191 },
    { url = "https://files.pythonhosted.org/packages/9c/61/73589dcc7a719582bf56aae309b6103d2762b526bffe189d635a7fcfd998/charset_normalizer-3.4.0-cp311-cp311-macosx_10_9_universal2.whl", hash = "sha256:0d99dd8ff461990f12d6e42c7347fd9ab2532fb70e9621ba520f9e8637161d7c", size = 193339 },
    { url = "https://files.pythonhosted.org/packages/77/d5/8c982d58144de49f59571f940e329ad6e8615e1e82ef84584c5eeb5e1d72/charset_normalizer-3.4.0-cp311-cp311-macosx_10_9_x86_64.whl", hash = "sha256:c57516e58fd17d03ebe67e181a4e4e2ccab1168f8c2976c6a334d4f819fe5944", size = 124366 },
    { url = "https://files.pythonhosted.org/packages/bf/19/411a64f01ee971bed3231111b69eb56f9331a769072de479eae7de52296d/charset_normalizer-3.4.0-cp311-cp311-macosx_11_0_arm64.whl", hash = "sha256:6dba5d19c4dfab08e58d5b36304b3f92f3bd5d42c1a3fa37b5ba5cdf6dfcbcee", size = 118874 },
    { url = "https://files.pythonhosted.org/packages/4c/92/97509850f0d00e9f14a46bc751daabd0ad7765cff29cdfb66c68b6dad57f/charset_normalizer-3.4.0-cp311-cp311-manylinux_2_17_aarch64.manylinux2014_aarch64.whl", hash = "sha256:bf4475b82be41b07cc5e5ff94810e6a01f276e37c2d55571e3fe175e467a1a1c", size = 138243 },
    { url = "https://files.pythonhosted.org/packages/e2/29/d227805bff72ed6d6cb1ce08eec707f7cfbd9868044893617eb331f16295/charset_normalizer-3.4.0-cp311-cp311-manylinux_2_17_ppc64le.manylinux2014_ppc64le.whl", hash = "sha256:ce031db0408e487fd2775d745ce30a7cd2923667cf3b69d48d219f1d8f5ddeb6", size = 148676 },
    { url = "https://files.pythonhosted.org/packages/13/bc/87c2c9f2c144bedfa62f894c3007cd4530ba4b5351acb10dc786428a50f0/charset_normalizer-3.4.0-cp311-cp311-manylinux_2_17_s390x.manylinux2014_s390x.whl", hash = "sha256:8ff4e7cdfdb1ab5698e675ca622e72d58a6fa2a8aa58195de0c0061288e6e3ea", size = 141289 },
    { url = "https://files.pythonhosted.org/packages/eb/5b/6f10bad0f6461fa272bfbbdf5d0023b5fb9bc6217c92bf068fa5a99820f5/charset_normalizer-3.4.0-cp311-cp311-manylinux_2_17_x86_64.manylinux2014_x86_64.whl", hash = "sha256:3710a9751938947e6327ea9f3ea6332a09bf0ba0c09cae9cb1f250bd1f1549bc", size = 142585 },
    { url = "https://files.pythonhosted.org/packages/3b/a0/a68980ab8a1f45a36d9745d35049c1af57d27255eff8c907e3add84cf68f/charset_normalizer-3.4.0-cp311-cp311-manylinux_2_5_i686.manylinux1_i686.manylinux_2_17_i686.manylinux2014_i686.whl", hash = "sha256:82357d85de703176b5587dbe6ade8ff67f9f69a41c0733cf2425378b49954de5", size = 144408 },
    { url = "https://files.pythonhosted.org/packages/d7/a1/493919799446464ed0299c8eef3c3fad0daf1c3cd48bff9263c731b0d9e2/charset_normalizer-3.4.0-cp311-cp311-musllinux_1_2_aarch64.whl", hash = "sha256:47334db71978b23ebcf3c0f9f5ee98b8d65992b65c9c4f2d34c2eaf5bcaf0594", size = 139076 },
    { url = "https://files.pythonhosted.org/packages/fb/9d/9c13753a5a6e0db4a0a6edb1cef7aee39859177b64e1a1e748a6e3ba62c2/charset_normalizer-3.4.0-cp311-cp311-musllinux_1_2_i686.whl", hash = "sha256:8ce7fd6767a1cc5a92a639b391891bf1c268b03ec7e021c7d6d902285259685c", size = 146874 },
    { url = "https://files.pythonhosted.org/packages/75/d2/0ab54463d3410709c09266dfb416d032a08f97fd7d60e94b8c6ef54ae14b/charset_normalizer-3.4.0-cp311-cp311-musllinux_1_2_ppc64le.whl", hash = "sha256:f1a2f519ae173b5b6a2c9d5fa3116ce16e48b3462c8b96dfdded11055e3d6365", size = 150871 },
    { url = "https://files.pythonhosted.org/packages/8d/c9/27e41d481557be53d51e60750b85aa40eaf52b841946b3cdeff363105737/charset_normalizer-3.4.0-cp311-cp311-musllinux_1_2_s390x.whl", hash = "sha256:63bc5c4ae26e4bc6be6469943b8253c0fd4e4186c43ad46e713ea61a0ba49129", size = 148546 },
    { url = "https://files.pythonhosted.org/packages/ee/44/4f62042ca8cdc0cabf87c0fc00ae27cd8b53ab68be3605ba6d071f742ad3/charset_normalizer-3.4.0-cp311-cp311-musllinux_1_2_x86_64.whl", hash = "sha256:bcb4f8ea87d03bc51ad04add8ceaf9b0f085ac045ab4d74e73bbc2dc033f0236", size = 143048 },
    { url = "https://files.pythonhosted.org/packages/01/f8/38842422988b795220eb8038745d27a675ce066e2ada79516c118f291f07/charset_normalizer-3.4.0-cp311-cp311-win32.whl", hash = "sha256:9ae4ef0b3f6b41bad6366fb0ea4fc1d7ed051528e113a60fa2a65a9abb5b1d99", size = 94389 },
    { url = "https://files.pythonhosted.org/packages/0b/6e/b13bd47fa9023b3699e94abf565b5a2f0b0be6e9ddac9812182596ee62e4/charset_normalizer-3.4.0-cp311-cp311-win_amd64.whl", hash = "sha256:cee4373f4d3ad28f1ab6290684d8e2ebdb9e7a1b74fdc39e4c211995f77bec27", size = 101752 },
    { url = "https://files.pythonhosted.org/packages/bf/9b/08c0432272d77b04803958a4598a51e2a4b51c06640af8b8f0f908c18bf2/charset_normalizer-3.4.0-py3-none-any.whl", hash = "sha256:fe9f97feb71aa9896b81973a7bbada8c49501dc73e58a10fcef6663af95e5079", size = 49446 },
]

[[package]]
name = "colorama"
version = "0.4.6"
source = { registry = "https://pypi.org/simple" }
sdist = { url = "https://files.pythonhosted.org/packages/d8/53/6f443c9a4a8358a93a6792e2acffb9d9d5cb0a5cfd8802644b7b1c9a02e4/colorama-0.4.6.tar.gz", hash = "sha256:08695f5cb7ed6e0531a20572697297273c47b8cae5a63ffc6d6ed5c201be6e44", size = 27697 }
wheels = [
    { url = "https://files.pythonhosted.org/packages/d1/d6/3965ed04c63042e047cb6a3e6ed1a63a35087b6a609aa3a15ed8ac56c221/colorama-0.4.6-py2.py3-none-any.whl", hash = "sha256:4f1d9991f5acc0ca119f9d443620b77f9d6b33703e51011c16baf57afb285fc6", size = 25335 },
]

[[package]]
name = "comm"
version = "0.2.2"
source = { registry = "https://pypi.org/simple" }
dependencies = [
    { name = "traitlets" },
]
sdist = { url = "https://files.pythonhosted.org/packages/e9/a8/fb783cb0abe2b5fded9f55e5703015cdf1c9c85b3669087c538dd15a6a86/comm-0.2.2.tar.gz", hash = "sha256:3fd7a84065306e07bea1773df6eb8282de51ba82f77c72f9c85716ab11fe980e", size = 6210 }
wheels = [
    { url = "https://files.pythonhosted.org/packages/e6/75/49e5bfe642f71f272236b5b2d2691cf915a7283cc0ceda56357b61daa538/comm-0.2.2-py3-none-any.whl", hash = "sha256:e6fb86cb70ff661ee8c9c14e7d36d6de3b4066f1441be4063df9c5009f0a64d3", size = 7180 },
]

[[package]]
name = "contourpy"
version = "1.3.0"
source = { registry = "https://pypi.org/simple" }
dependencies = [
    { name = "numpy" },
]
sdist = { url = "https://files.pythonhosted.org/packages/f5/f6/31a8f28b4a2a4fa0e01085e542f3081ab0588eff8e589d39d775172c9792/contourpy-1.3.0.tar.gz", hash = "sha256:7ffa0db17717a8ffb127efd0c95a4362d996b892c2904db72428d5b52e1938a4", size = 13464370 }
wheels = [
    { url = "https://files.pythonhosted.org/packages/6c/e0/be8dcc796cfdd96708933e0e2da99ba4bb8f9b2caa9d560a50f3f09a65f3/contourpy-1.3.0-cp310-cp310-macosx_10_9_x86_64.whl", hash = "sha256:880ea32e5c774634f9fcd46504bf9f080a41ad855f4fef54f5380f5133d343c7", size = 265366 },
    { url = "https://files.pythonhosted.org/packages/50/d6/c953b400219443535d412fcbbc42e7a5e823291236bc0bb88936e3cc9317/contourpy-1.3.0-cp310-cp310-macosx_11_0_arm64.whl", hash = "sha256:76c905ef940a4474a6289c71d53122a4f77766eef23c03cd57016ce19d0f7b42", size = 249226 },
    { url = "https://files.pythonhosted.org/packages/6f/b4/6fffdf213ffccc28483c524b9dad46bb78332851133b36ad354b856ddc7c/contourpy-1.3.0-cp310-cp310-manylinux_2_17_aarch64.manylinux2014_aarch64.whl", hash = "sha256:92f8557cbb07415a4d6fa191f20fd9d2d9eb9c0b61d1b2f52a8926e43c6e9af7", size = 308460 },
    { url = "https://files.pythonhosted.org/packages/cf/6c/118fc917b4050f0afe07179a6dcbe4f3f4ec69b94f36c9e128c4af480fb8/contourpy-1.3.0-cp310-cp310-manylinux_2_17_ppc64le.manylinux2014_ppc64le.whl", hash = "sha256:36f965570cff02b874773c49bfe85562b47030805d7d8360748f3eca570f4cab", size = 347623 },
    { url = "https://files.pythonhosted.org/packages/f9/a4/30ff110a81bfe3abf7b9673284d21ddce8cc1278f6f77393c91199da4c90/contourpy-1.3.0-cp310-cp310-manylinux_2_17_s390x.manylinux2014_s390x.whl", hash = "sha256:cacd81e2d4b6f89c9f8a5b69b86490152ff39afc58a95af002a398273e5ce589", size = 317761 },
    { url = "https://files.pythonhosted.org/packages/99/e6/d11966962b1aa515f5586d3907ad019f4b812c04e4546cc19ebf62b5178e/contourpy-1.3.0-cp310-cp310-manylinux_2_17_x86_64.manylinux2014_x86_64.whl", hash = "sha256:69375194457ad0fad3a839b9e29aa0b0ed53bb54db1bfb6c3ae43d111c31ce41", size = 322015 },
    { url = "https://files.pythonhosted.org/packages/4d/e3/182383743751d22b7b59c3c753277b6aee3637049197624f333dac5b4c80/contourpy-1.3.0-cp310-cp310-musllinux_1_2_aarch64.whl", hash = "sha256:7a52040312b1a858b5e31ef28c2e865376a386c60c0e248370bbea2d3f3b760d", size = 1262672 },
    { url = "https://files.pythonhosted.org/packages/78/53/974400c815b2e605f252c8fb9297e2204347d1755a5374354ee77b1ea259/contourpy-1.3.0-cp310-cp310-musllinux_1_2_x86_64.whl", hash = "sha256:3faeb2998e4fcb256542e8a926d08da08977f7f5e62cf733f3c211c2a5586223", size = 1321688 },
    { url = "https://files.pythonhosted.org/packages/52/29/99f849faed5593b2926a68a31882af98afbeac39c7fdf7de491d9c85ec6a/contourpy-1.3.0-cp310-cp310-win32.whl", hash = "sha256:36e0cff201bcb17a0a8ecc7f454fe078437fa6bda730e695a92f2d9932bd507f", size = 171145 },
    { url = "https://files.pythonhosted.org/packages/a9/97/3f89bba79ff6ff2b07a3cbc40aa693c360d5efa90d66e914f0ff03b95ec7/contourpy-1.3.0-cp310-cp310-win_amd64.whl", hash = "sha256:87ddffef1dbe5e669b5c2440b643d3fdd8622a348fe1983fad7a0f0ccb1cd67b", size = 216019 },
    { url = "https://files.pythonhosted.org/packages/b3/1f/9375917786cb39270b0ee6634536c0e22abf225825602688990d8f5c6c19/contourpy-1.3.0-cp311-cp311-macosx_10_9_x86_64.whl", hash = "sha256:0fa4c02abe6c446ba70d96ece336e621efa4aecae43eaa9b030ae5fb92b309ad", size = 266356 },
    { url = "https://files.pythonhosted.org/packages/05/46/9256dd162ea52790c127cb58cfc3b9e3413a6e3478917d1f811d420772ec/contourpy-1.3.0-cp311-cp311-macosx_11_0_arm64.whl", hash = "sha256:834e0cfe17ba12f79963861e0f908556b2cedd52e1f75e6578801febcc6a9f49", size = 250915 },
    { url = "https://files.pythonhosted.org/packages/e1/5d/3056c167fa4486900dfbd7e26a2fdc2338dc58eee36d490a0ed3ddda5ded/contourpy-1.3.0-cp311-cp311-manylinux_2_17_aarch64.manylinux2014_aarch64.whl", hash = "sha256:dbc4c3217eee163fa3984fd1567632b48d6dfd29216da3ded3d7b844a8014a66", size = 310443 },
    { url = "https://files.pythonhosted.org/packages/ca/c2/1a612e475492e07f11c8e267ea5ec1ce0d89971be496c195e27afa97e14a/contourpy-1.3.0-cp311-cp311-manylinux_2_17_ppc64le.manylinux2014_ppc64le.whl", hash = "sha256:4865cd1d419e0c7a7bf6de1777b185eebdc51470800a9f42b9e9decf17762081", size = 348548 },
    { url = "https://files.pythonhosted.org/packages/45/cf/2c2fc6bb5874158277b4faf136847f0689e1b1a1f640a36d76d52e78907c/contourpy-1.3.0-cp311-cp311-manylinux_2_17_s390x.manylinux2014_s390x.whl", hash = "sha256:303c252947ab4b14c08afeb52375b26781ccd6a5ccd81abcdfc1fafd14cf93c1", size = 319118 },
    { url = "https://files.pythonhosted.org/packages/03/33/003065374f38894cdf1040cef474ad0546368eea7e3a51d48b8a423961f8/contourpy-1.3.0-cp311-cp311-manylinux_2_17_x86_64.manylinux2014_x86_64.whl", hash = "sha256:637f674226be46f6ba372fd29d9523dd977a291f66ab2a74fbeb5530bb3f445d", size = 323162 },
    { url = "https://files.pythonhosted.org/packages/42/80/e637326e85e4105a802e42959f56cff2cd39a6b5ef68d5d9aee3ea5f0e4c/contourpy-1.3.0-cp311-cp311-musllinux_1_2_aarch64.whl", hash = "sha256:76a896b2f195b57db25d6b44e7e03f221d32fe318d03ede41f8b4d9ba1bff53c", size = 1265396 },
    { url = "https://files.pythonhosted.org/packages/7c/3b/8cbd6416ca1bbc0202b50f9c13b2e0b922b64be888f9d9ee88e6cfabfb51/contourpy-1.3.0-cp311-cp311-musllinux_1_2_x86_64.whl", hash = "sha256:e1fd23e9d01591bab45546c089ae89d926917a66dceb3abcf01f6105d927e2cb", size = 1324297 },
    { url = "https://files.pythonhosted.org/packages/4d/2c/021a7afaa52fe891f25535506cc861c30c3c4e5a1c1ce94215e04b293e72/contourpy-1.3.0-cp311-cp311-win32.whl", hash = "sha256:d402880b84df3bec6eab53cd0cf802cae6a2ef9537e70cf75e91618a3801c20c", size = 171808 },
    { url = "https://files.pythonhosted.org/packages/8d/2f/804f02ff30a7fae21f98198828d0857439ec4c91a96e20cf2d6c49372966/contourpy-1.3.0-cp311-cp311-win_amd64.whl", hash = "sha256:6cb6cc968059db9c62cb35fbf70248f40994dfcd7aa10444bbf8b3faeb7c2d67", size = 217181 },
    { url = "https://files.pythonhosted.org/packages/d1/09/60e486dc2b64c94ed33e58dcfb6f808192c03dfc5574c016218b9b7680dc/contourpy-1.3.0-pp310-pypy310_pp73-macosx_10_15_x86_64.whl", hash = "sha256:fe41b41505a5a33aeaed2a613dccaeaa74e0e3ead6dd6fd3a118fb471644fd6c", size = 261886 },
    { url = "https://files.pythonhosted.org/packages/19/20/b57f9f7174fcd439a7789fb47d764974ab646fa34d1790551de386457a8e/contourpy-1.3.0-pp310-pypy310_pp73-manylinux_2_17_x86_64.manylinux2014_x86_64.whl", hash = "sha256:eca7e17a65f72a5133bdbec9ecf22401c62bcf4821361ef7811faee695799779", size = 311008 },
    { url = "https://files.pythonhosted.org/packages/74/fc/5040d42623a1845d4f17a418e590fd7a79ae8cb2bad2b2f83de63c3bdca4/contourpy-1.3.0-pp310-pypy310_pp73-win_amd64.whl", hash = "sha256:1ec4dc6bf570f5b22ed0d7efba0dfa9c5b9e0431aeea7581aa217542d9e809a4", size = 215690 },
]

[[package]]
name = "cryptography"
version = "43.0.3"
source = { registry = "https://pypi.org/simple" }
dependencies = [
    { name = "cffi", marker = "platform_python_implementation != 'PyPy'" },
]
sdist = { url = "https://files.pythonhosted.org/packages/0d/05/07b55d1fa21ac18c3a8c79f764e2514e6f6a9698f1be44994f5adf0d29db/cryptography-43.0.3.tar.gz", hash = "sha256:315b9001266a492a6ff443b61238f956b214dbec9910a081ba5b6646a055a805", size = 686989 }
wheels = [
    { url = "https://files.pythonhosted.org/packages/a3/01/4896f3d1b392025d4fcbecf40fdea92d3df8662123f6835d0af828d148fd/cryptography-43.0.3-cp37-abi3-manylinux_2_17_aarch64.manylinux2014_aarch64.whl", hash = "sha256:63efa177ff54aec6e1c0aefaa1a241232dcd37413835a9b674b6e3f0ae2bfd3e", size = 3760905 },
    { url = "https://files.pythonhosted.org/packages/0a/be/f9a1f673f0ed4b7f6c643164e513dbad28dd4f2dcdf5715004f172ef24b6/cryptography-43.0.3-cp37-abi3-manylinux_2_17_x86_64.manylinux2014_x86_64.whl", hash = "sha256:7e1ce50266f4f70bf41a2c6dc4358afadae90e2a1e5342d3c08883df1675374f", size = 3977271 },
    { url = "https://files.pythonhosted.org/packages/4e/49/80c3a7b5514d1b416d7350830e8c422a4d667b6d9b16a9392ebfd4a5388a/cryptography-43.0.3-cp37-abi3-manylinux_2_28_aarch64.whl", hash = "sha256:443c4a81bb10daed9a8f334365fe52542771f25aedaf889fd323a853ce7377d6", size = 3746606 },
    { url = "https://files.pythonhosted.org/packages/0e/16/a28ddf78ac6e7e3f25ebcef69ab15c2c6be5ff9743dd0709a69a4f968472/cryptography-43.0.3-cp37-abi3-manylinux_2_28_x86_64.whl", hash = "sha256:74f57f24754fe349223792466a709f8e0c093205ff0dca557af51072ff47ab18", size = 3986484 },
    { url = "https://files.pythonhosted.org/packages/01/f5/69ae8da70c19864a32b0315049866c4d411cce423ec169993d0434218762/cryptography-43.0.3-cp37-abi3-musllinux_1_2_aarch64.whl", hash = "sha256:9762ea51a8fc2a88b70cf2995e5675b38d93bf36bd67d91721c309df184f49bd", size = 3852131 },
    { url = "https://files.pythonhosted.org/packages/fd/db/e74911d95c040f9afd3612b1f732e52b3e517cb80de8bf183be0b7d413c6/cryptography-43.0.3-cp37-abi3-musllinux_1_2_x86_64.whl", hash = "sha256:81ef806b1fef6b06dcebad789f988d3b37ccaee225695cf3e07648eee0fc6b73", size = 4075647 },
    { url = "https://files.pythonhosted.org/packages/2f/78/55356eb9075d0be6e81b59f45c7b48df87f76a20e73893872170471f3ee8/cryptography-43.0.3-cp39-abi3-manylinux_2_17_aarch64.manylinux2014_aarch64.whl", hash = "sha256:846da004a5804145a5f441b8530b4bf35afbf7da70f82409f151695b127213d5", size = 3762968 },
    { url = "https://files.pythonhosted.org/packages/2a/2c/488776a3dc843f95f86d2f957ca0fc3407d0242b50bede7fad1e339be03f/cryptography-43.0.3-cp39-abi3-manylinux_2_17_x86_64.manylinux2014_x86_64.whl", hash = "sha256:0f996e7268af62598f2fc1204afa98a3b5712313a55c4c9d434aef49cadc91d4", size = 3977754 },
    { url = "https://files.pythonhosted.org/packages/7c/04/2345ca92f7a22f601a9c62961741ef7dd0127c39f7310dffa0041c80f16f/cryptography-43.0.3-cp39-abi3-manylinux_2_28_aarch64.whl", hash = "sha256:f7b178f11ed3664fd0e995a47ed2b5ff0a12d893e41dd0494f406d1cf555cab7", size = 3749458 },
    { url = "https://files.pythonhosted.org/packages/ac/25/e715fa0bc24ac2114ed69da33adf451a38abb6f3f24ec207908112e9ba53/cryptography-43.0.3-cp39-abi3-manylinux_2_28_x86_64.whl", hash = "sha256:c2e6fc39c4ab499049df3bdf567f768a723a5e8464816e8f009f121a5a9f4405", size = 3988220 },
    { url = "https://files.pythonhosted.org/packages/21/ce/b9c9ff56c7164d8e2edfb6c9305045fbc0df4508ccfdb13ee66eb8c95b0e/cryptography-43.0.3-cp39-abi3-musllinux_1_2_aarch64.whl", hash = "sha256:e1be4655c7ef6e1bbe6b5d0403526601323420bcf414598955968c9ef3eb7d16", size = 3853898 },
    { url = "https://files.pythonhosted.org/packages/2a/33/b3682992ab2e9476b9c81fff22f02c8b0a1e6e1d49ee1750a67d85fd7ed2/cryptography-43.0.3-cp39-abi3-musllinux_1_2_x86_64.whl", hash = "sha256:df6b6c6d742395dd77a23ea3728ab62f98379eff8fb61be2744d4679ab678f73", size = 4076592 },
    { url = "https://files.pythonhosted.org/packages/93/90/116edd5f8ec23b2dc879f7a42443e073cdad22950d3c8ee834e3b8124543/cryptography-43.0.3-pp310-pypy310_pp73-manylinux_2_28_aarch64.whl", hash = "sha256:a2a431ee15799d6db9fe80c82b055bae5a752bef645bba795e8e52687c69efe3", size = 3679828 },
    { url = "https://files.pythonhosted.org/packages/d8/32/1e1d78b316aa22c0ba6493cc271c1c309969e5aa5c22c830a1d7ce3471e6/cryptography-43.0.3-pp310-pypy310_pp73-manylinux_2_28_x86_64.whl", hash = "sha256:281c945d0e28c92ca5e5930664c1cefd85efe80e5c0d2bc58dd63383fda29f83", size = 3908132 },
]

[[package]]
name = "cycler"
version = "0.12.1"
source = { registry = "https://pypi.org/simple" }
sdist = { url = "https://files.pythonhosted.org/packages/a9/95/a3dbbb5028f35eafb79008e7522a75244477d2838f38cbb722248dabc2a8/cycler-0.12.1.tar.gz", hash = "sha256:88bb128f02ba341da8ef447245a9e138fae777f6a23943da4540077d3601eb1c", size = 7615 }
wheels = [
    { url = "https://files.pythonhosted.org/packages/e7/05/c19819d5e3d95294a6f5947fb9b9629efb316b96de511b418c53d245aae6/cycler-0.12.1-py3-none-any.whl", hash = "sha256:85cef7cff222d8644161529808465972e51340599459b8ac3ccbac5a854e0d30", size = 8321 },
]

[[package]]
name = "debugpy"
version = "1.8.7"
source = { registry = "https://pypi.org/simple" }
sdist = { url = "https://files.pythonhosted.org/packages/6d/00/5a8b5dc8f52617c5e41845e26290ebea1ba06377cc08155b6d245c27b386/debugpy-1.8.7.zip", hash = "sha256:18b8f731ed3e2e1df8e9cdaa23fb1fc9c24e570cd0081625308ec51c82efe42e", size = 4957835 }
wheels = [
    { url = "https://files.pythonhosted.org/packages/46/50/1850a5a0cab6f65a21e452166ec60bac5f8a995184d17e18bb9dc3789c72/debugpy-1.8.7-cp310-cp310-macosx_14_0_x86_64.whl", hash = "sha256:95fe04a573b8b22896c404365e03f4eda0ce0ba135b7667a1e57bd079793b96b", size = 2090182 },
    { url = "https://files.pythonhosted.org/packages/87/51/ef4d5c55c06689b377678bdee870e3df8eb2a3d9cf0e618b4d7255413c8a/debugpy-1.8.7-cp310-cp310-manylinux_2_5_x86_64.manylinux1_x86_64.manylinux_2_17_x86_64.manylinux2014_x86_64.whl", hash = "sha256:628a11f4b295ffb4141d8242a9bb52b77ad4a63a2ad19217a93be0f77f2c28c9", size = 3547569 },
    { url = "https://files.pythonhosted.org/packages/eb/df/a4ea1f95022f93522b59b71ec42d6703abe3e0bee753070118816555fee9/debugpy-1.8.7-cp310-cp310-win32.whl", hash = "sha256:85ce9c1d0eebf622f86cc68618ad64bf66c4fc3197d88f74bb695a416837dd55", size = 5153144 },
    { url = "https://files.pythonhosted.org/packages/47/f7/912408b69e83659bd62fa29ebb7984efe81aed4f5e08bfe10e31a1dc3c3a/debugpy-1.8.7-cp310-cp310-win_amd64.whl", hash = "sha256:29e1571c276d643757ea126d014abda081eb5ea4c851628b33de0c2b6245b037", size = 5185605 },
    { url = "https://files.pythonhosted.org/packages/f6/0a/4a4516ef4c07891542cb25620085507cab3c6b23a42b5630c17788fff83e/debugpy-1.8.7-cp311-cp311-macosx_14_0_universal2.whl", hash = "sha256:caf528ff9e7308b74a1749c183d6808ffbedbb9fb6af78b033c28974d9b8831f", size = 2204794 },
    { url = "https://files.pythonhosted.org/packages/46/6f/2bb0bba20b8b74b7c341379dd99275cf6aa7722c1948fa99728716aad1b9/debugpy-1.8.7-cp311-cp311-manylinux_2_5_x86_64.manylinux1_x86_64.manylinux_2_17_x86_64.manylinux2014_x86_64.whl", hash = "sha256:cba1d078cf2e1e0b8402e6bda528bf8fda7ccd158c3dba6c012b7897747c41a0", size = 3122160 },
    { url = "https://files.pythonhosted.org/packages/c0/ce/833351375cef971f0caa63fa82adf3f6949ad85410813026a4a436083a71/debugpy-1.8.7-cp311-cp311-win32.whl", hash = "sha256:171899588bcd412151e593bd40d9907133a7622cd6ecdbdb75f89d1551df13c2", size = 5078675 },
    { url = "https://files.pythonhosted.org/packages/7d/e1/e9ac2d546143a4defbaa2e609e173c912fb989cdfb5385c9771770a6bf5c/debugpy-1.8.7-cp311-cp311-win_amd64.whl", hash = "sha256:6e1c4ffb0c79f66e89dfd97944f335880f0d50ad29525dc792785384923e2211", size = 5102927 },
    { url = "https://files.pythonhosted.org/packages/51/b1/a0866521c71a6ae3d3ca320e74835163a4671b1367ba360a55a0a51e5a91/debugpy-1.8.7-py2.py3-none-any.whl", hash = "sha256:57b00de1c8d2c84a61b90880f7e5b6deaf4c312ecbde3a0e8912f2a56c4ac9ae", size = 5210683 },
]

[[package]]
name = "decorator"
version = "5.1.1"
source = { registry = "https://pypi.org/simple" }
sdist = { url = "https://files.pythonhosted.org/packages/66/0c/8d907af351aa16b42caae42f9d6aa37b900c67308052d10fdce809f8d952/decorator-5.1.1.tar.gz", hash = "sha256:637996211036b6385ef91435e4fae22989472f9d571faba8927ba8253acbc330", size = 35016 }
wheels = [
    { url = "https://files.pythonhosted.org/packages/d5/50/83c593b07763e1161326b3b8c6686f0f4b0f24d5526546bee538c89837d6/decorator-5.1.1-py3-none-any.whl", hash = "sha256:b8c3f85900b9dc423225913c5aace94729fe1fa9763b38939a95226f02d37186", size = 9073 },
]

[[package]]
name = "defusedxml"
version = "0.7.1"
source = { registry = "https://pypi.org/simple" }
sdist = { url = "https://files.pythonhosted.org/packages/0f/d5/c66da9b79e5bdb124974bfe172b4daf3c984ebd9c2a06e2b8a4dc7331c72/defusedxml-0.7.1.tar.gz", hash = "sha256:1bb3032db185915b62d7c6209c5a8792be6a32ab2fedacc84e01b52c51aa3e69", size = 75520 }
wheels = [
    { url = "https://files.pythonhosted.org/packages/07/6c/aa3f2f849e01cb6a001cd8554a88d4c77c5c1a31c95bdf1cf9301e6d9ef4/defusedxml-0.7.1-py2.py3-none-any.whl", hash = "sha256:a352e7e428770286cc899e2542b6cdaedb2b4953ff269a210103ec58f6198a61", size = 25604 },
]

[[package]]
name = "dill"
version = "0.3.9"
source = { registry = "https://pypi.org/simple" }
sdist = { url = "https://files.pythonhosted.org/packages/70/43/86fe3f9e130c4137b0f1b50784dd70a5087b911fe07fa81e53e0c4c47fea/dill-0.3.9.tar.gz", hash = "sha256:81aa267dddf68cbfe8029c42ca9ec6a4ab3b22371d1c450abc54422577b4512c", size = 187000 }
wheels = [
    { url = "https://files.pythonhosted.org/packages/46/d1/e73b6ad76f0b1fb7f23c35c6d95dbc506a9c8804f43dda8cb5b0fa6331fd/dill-0.3.9-py3-none-any.whl", hash = "sha256:468dff3b89520b474c0397703366b7b95eebe6303f108adf9b19da1f702be87a", size = 119418 },
]

[[package]]
name = "docutils"
version = "0.21.2"
source = { registry = "https://pypi.org/simple" }
sdist = { url = "https://files.pythonhosted.org/packages/ae/ed/aefcc8cd0ba62a0560c3c18c33925362d46c6075480bfa4df87b28e169a9/docutils-0.21.2.tar.gz", hash = "sha256:3a6b18732edf182daa3cd12775bbb338cf5691468f91eeeb109deff6ebfa986f", size = 2204444 }
wheels = [
    { url = "https://files.pythonhosted.org/packages/8f/d7/9322c609343d929e75e7e5e6255e614fcc67572cfd083959cdef3b7aad79/docutils-0.21.2-py3-none-any.whl", hash = "sha256:dafca5b9e384f0e419294eb4d2ff9fa826435bf15f15b7bd45723e8ad76811b2", size = 587408 },
]

[[package]]
name = "exceptiongroup"
version = "1.2.2"
source = { registry = "https://pypi.org/simple" }
sdist = { url = "https://files.pythonhosted.org/packages/09/35/2495c4ac46b980e4ca1f6ad6db102322ef3ad2410b79fdde159a4b0f3b92/exceptiongroup-1.2.2.tar.gz", hash = "sha256:47c2edf7c6738fafb49fd34290706d1a1a2f4d1c6df275526b62cbb4aa5393cc", size = 28883 }
wheels = [
    { url = "https://files.pythonhosted.org/packages/02/cc/b7e31358aac6ed1ef2bb790a9746ac2c69bcb3c8588b41616914eb106eaf/exceptiongroup-1.2.2-py3-none-any.whl", hash = "sha256:3111b9d131c238bec2f8f516e123e14ba243563fb135d3fe885990585aa7795b", size = 16453 },
]

[[package]]
name = "executing"
version = "2.1.0"
source = { registry = "https://pypi.org/simple" }
sdist = { url = "https://files.pythonhosted.org/packages/8c/e3/7d45f492c2c4a0e8e0fad57d081a7c8a0286cdd86372b070cca1ec0caa1e/executing-2.1.0.tar.gz", hash = "sha256:8ea27ddd260da8150fa5a708269c4a10e76161e2496ec3e587da9e3c0fe4b9ab", size = 977485 }
wheels = [
    { url = "https://files.pythonhosted.org/packages/b5/fd/afcd0496feca3276f509df3dbd5dae726fcc756f1a08d9e25abe1733f962/executing-2.1.0-py2.py3-none-any.whl", hash = "sha256:8d63781349375b5ebccc3142f4b30350c0cd9c79f921cde38be2be4637e98eaf", size = 25805 },
]

[[package]]
name = "fastjsonschema"
version = "2.20.0"
source = { registry = "https://pypi.org/simple" }
sdist = { url = "https://files.pythonhosted.org/packages/03/3f/3ad5e7be13b4b8b55f4477141885ab2364f65d5f6ad5f7a9daffd634d066/fastjsonschema-2.20.0.tar.gz", hash = "sha256:3d48fc5300ee96f5d116f10fe6f28d938e6008f59a6a025c2649475b87f76a23", size = 373056 }
wheels = [
    { url = "https://files.pythonhosted.org/packages/6d/ca/086311cdfc017ec964b2436fe0c98c1f4efcb7e4c328956a22456e497655/fastjsonschema-2.20.0-py3-none-any.whl", hash = "sha256:5875f0b0fa7a0043a91e93a9b8f793bcbbba9691e7fd83dca95c28ba26d21f0a", size = 23543 },
]

[[package]]
name = "fonttools"
version = "4.54.1"
source = { registry = "https://pypi.org/simple" }
sdist = { url = "https://files.pythonhosted.org/packages/11/1d/70b58e342e129f9c0ce030029fb4b2b0670084bbbfe1121d008f6a1e361c/fonttools-4.54.1.tar.gz", hash = "sha256:957f669d4922f92c171ba01bef7f29410668db09f6c02111e22b2bce446f3285", size = 3463867 }
wheels = [
    { url = "https://files.pythonhosted.org/packages/db/f9/285c9a2d0e86b9bf2babfe19bec00502361fda56cea144d6a269ab9a32e6/fonttools-4.54.1-cp310-cp310-macosx_10_9_universal2.whl", hash = "sha256:7ed7ee041ff7b34cc62f07545e55e1468808691dddfd315d51dd82a6b37ddef2", size = 2766970 },
    { url = "https://files.pythonhosted.org/packages/2f/9a/9d899e7ae55b0dd30632e6ca36c0f5fa1205b1b096ec171c9be903673058/fonttools-4.54.1-cp310-cp310-macosx_11_0_arm64.whl", hash = "sha256:41bb0b250c8132b2fcac148e2e9198e62ff06f3cc472065dff839327945c5882", size = 2254639 },
    { url = "https://files.pythonhosted.org/packages/16/6f/b99e0c347732fb003077a2cff38c26f381969b74329aa5597e344d540fe1/fonttools-4.54.1-cp310-cp310-manylinux_2_17_aarch64.manylinux2014_aarch64.whl", hash = "sha256:7965af9b67dd546e52afcf2e38641b5be956d68c425bef2158e95af11d229f10", size = 4574346 },
    { url = "https://files.pythonhosted.org/packages/e5/12/9a45294a7c4520cc32936edd15df1d5c24af701d2f5f51070a9a43d7664b/fonttools-4.54.1-cp310-cp310-manylinux_2_17_x86_64.manylinux2014_x86_64.whl", hash = "sha256:278913a168f90d53378c20c23b80f4e599dca62fbffae4cc620c8eed476b723e", size = 4630045 },
    { url = "https://files.pythonhosted.org/packages/64/52/ba4f00eb6003e4089264cd9ce126cddec2b39c78f1ab01be9dc389a197ca/fonttools-4.54.1-cp310-cp310-musllinux_1_2_aarch64.whl", hash = "sha256:0e88e3018ac809b9662615072dcd6b84dca4c2d991c6d66e1970a112503bba7e", size = 4569527 },
    { url = "https://files.pythonhosted.org/packages/41/ff/85f93a14c8acf978f332508f980dcaff5ed5f0cf284371eb101a78f0b1f4/fonttools-4.54.1-cp310-cp310-musllinux_1_2_x86_64.whl", hash = "sha256:4aa4817f0031206e637d1e685251ac61be64d1adef111060df84fdcbc6ab6c44", size = 4741677 },
    { url = "https://files.pythonhosted.org/packages/6f/f0/06ea7d9f8b7b6d4758a50271517db04039c4c6da8fa0475d417e005624d0/fonttools-4.54.1-cp310-cp310-win32.whl", hash = "sha256:7e3b7d44e18c085fd8c16dcc6f1ad6c61b71ff463636fcb13df7b1b818bd0c02", size = 2166797 },
    { url = "https://files.pythonhosted.org/packages/71/73/545c817e34b8c34585291951722e1a5ae579380deb009576d9d244b13ab0/fonttools-4.54.1-cp310-cp310-win_amd64.whl", hash = "sha256:dd9cc95b8d6e27d01e1e1f1fae8559ef3c02c76317da650a19047f249acd519d", size = 2210552 },
    { url = "https://files.pythonhosted.org/packages/aa/2c/8b5d82fe2d9c7f260fb73121418f5e07d4e38c329ea3886a5b0e55586113/fonttools-4.54.1-cp311-cp311-macosx_10_9_universal2.whl", hash = "sha256:5419771b64248484299fa77689d4f3aeed643ea6630b2ea750eeab219588ba20", size = 2768112 },
    { url = "https://files.pythonhosted.org/packages/37/2e/f94118b92f7b6a9ec93840101b64bfdd09f295b266133857e8e852a5c35c/fonttools-4.54.1-cp311-cp311-macosx_11_0_arm64.whl", hash = "sha256:301540e89cf4ce89d462eb23a89464fef50915255ece765d10eee8b2bf9d75b2", size = 2254739 },
    { url = "https://files.pythonhosted.org/packages/45/4b/8a32f56a13e78256192f77d6b65583c43538c7955f5420887bb574b91ddf/fonttools-4.54.1-cp311-cp311-manylinux_2_17_aarch64.manylinux2014_aarch64.whl", hash = "sha256:76ae5091547e74e7efecc3cbf8e75200bc92daaeb88e5433c5e3e95ea8ce5aa7", size = 4879772 },
    { url = "https://files.pythonhosted.org/packages/96/13/748b7f7239893ff0796de11074b0ad8aa4c3da2d9f4d79a128b0b16147f3/fonttools-4.54.1-cp311-cp311-manylinux_2_17_x86_64.manylinux2014_x86_64.whl", hash = "sha256:82834962b3d7c5ca98cb56001c33cf20eb110ecf442725dc5fdf36d16ed1ab07", size = 4927686 },
    { url = "https://files.pythonhosted.org/packages/7c/82/91bc5a378b4a0593fa90ea706f68ce7e9e871c6873e0d91e134d107758db/fonttools-4.54.1-cp311-cp311-musllinux_1_2_aarch64.whl", hash = "sha256:d26732ae002cc3d2ecab04897bb02ae3f11f06dd7575d1df46acd2f7c012a8d8", size = 4890789 },
    { url = "https://files.pythonhosted.org/packages/ea/ca/82be5d4f8b78405cdb3f7f3f1316af5e8db93216121f19da9f684a35beee/fonttools-4.54.1-cp311-cp311-musllinux_1_2_x86_64.whl", hash = "sha256:58974b4987b2a71ee08ade1e7f47f410c367cdfc5a94fabd599c88165f56213a", size = 5061351 },
    { url = "https://files.pythonhosted.org/packages/da/2f/fd6e1b01c80c473c3ac52492dcf8d26cdf5f4a89b4f30875ecfbda55e7ff/fonttools-4.54.1-cp311-cp311-win32.whl", hash = "sha256:ab774fa225238986218a463f3fe151e04d8c25d7de09df7f0f5fce27b1243dbc", size = 2166210 },
    { url = "https://files.pythonhosted.org/packages/63/f1/3a081cd047d83b5966cb0d7ef3fea929ee6eddeb94d8fbfdb2a19bd60cc7/fonttools-4.54.1-cp311-cp311-win_amd64.whl", hash = "sha256:07e005dc454eee1cc60105d6a29593459a06321c21897f769a281ff2d08939f6", size = 2211946 },
    { url = "https://files.pythonhosted.org/packages/57/5e/de2e6e51cb6894f2f2bc2641f6c845561361b622e96df3cca04df77222c9/fonttools-4.54.1-py3-none-any.whl", hash = "sha256:37cddd62d83dc4f72f7c3f3c2bcf2697e89a30efb152079896544a93907733bd", size = 1096920 },
]

[[package]]
name = "fqdn"
version = "1.5.1"
source = { registry = "https://pypi.org/simple" }
sdist = { url = "https://files.pythonhosted.org/packages/30/3e/a80a8c077fd798951169626cde3e239adeba7dab75deb3555716415bd9b0/fqdn-1.5.1.tar.gz", hash = "sha256:105ed3677e767fb5ca086a0c1f4bb66ebc3c100be518f0e0d755d9eae164d89f", size = 6015 }
wheels = [
    { url = "https://files.pythonhosted.org/packages/cf/58/8acf1b3e91c58313ce5cb67df61001fc9dcd21be4fadb76c1a2d540e09ed/fqdn-1.5.1-py3-none-any.whl", hash = "sha256:3a179af3761e4df6eb2e026ff9e1a3033d3587bf980a0b1b2e1e5d08d7358014", size = 9121 },
]

[[package]]
name = "gmsh"
version = "4.13.1"
source = { registry = "https://pypi.org/simple" }
wheels = [
    { url = "https://files.pythonhosted.org/packages/5f/d7/1626031c2b1aca268cecb2a0c6b8a7a1c41c1e20268f09f049dd420cf715/gmsh-4.13.1-py2.py3-none-macosx_10_15_x86_64.whl", hash = "sha256:24ae76443d9df1fd10661c499cbfd0c877677b10b96d5bd72cd07e54aba1df55", size = 40365721 },
    { url = "https://files.pythonhosted.org/packages/90/25/338e7fd977f13145ce6c889e39b5bfed17c5f5a5a5b1cfd3ef167bae4be7/gmsh-4.13.1-py2.py3-none-macosx_12_0_arm64.whl", hash = "sha256:179cfb7ce5d90c6695403cdd8a2cd23ec1a42b14f3485d814bc0eff9403c3204", size = 36525982 },
    { url = "https://files.pythonhosted.org/packages/30/cb/44245b93105e93ca0223f4dfbfd199803b10770e79dee63f63cb755570e0/gmsh-4.13.1-py2.py3-none-manylinux_2_24_x86_64.whl", hash = "sha256:89ab53b6ec28f099b723da35bcdb6f5df779b10a9c0e6b09e8059906c3a48b27", size = 39771200 },
    { url = "https://files.pythonhosted.org/packages/3c/3b/73656c5dbdda62a2e9e3829dbc06a5195600cb1fa66b92c032460ff9f98b/gmsh-4.13.1-py2.py3-none-win_amd64.whl", hash = "sha256:00f3c86b3146c1af1259e695ed646880c9da0c2ded2d1e48b240a1d3d194bae6", size = 42238951 },
]

[[package]]
name = "h11"
version = "0.14.0"
source = { registry = "https://pypi.org/simple" }
sdist = { url = "https://files.pythonhosted.org/packages/f5/38/3af3d3633a34a3316095b39c8e8fb4853a28a536e55d347bd8d8e9a14b03/h11-0.14.0.tar.gz", hash = "sha256:8f19fbbe99e72420ff35c00b27a34cb9937e902a8b810e2c88300c6f0a3b699d", size = 100418 }
wheels = [
    { url = "https://files.pythonhosted.org/packages/95/04/ff642e65ad6b90db43e668d70ffb6736436c7ce41fcc549f4e9472234127/h11-0.14.0-py3-none-any.whl", hash = "sha256:e3fe4ac4b851c468cc8363d500db52c2ead036020723024a109d37346efaa761", size = 58259 },
]

[[package]]
name = "httpcore"
version = "1.0.6"
source = { registry = "https://pypi.org/simple" }
dependencies = [
    { name = "certifi" },
    { name = "h11" },
]
sdist = { url = "https://files.pythonhosted.org/packages/b6/44/ed0fa6a17845fb033bd885c03e842f08c1b9406c86a2e60ac1ae1b9206a6/httpcore-1.0.6.tar.gz", hash = "sha256:73f6dbd6eb8c21bbf7ef8efad555481853f5f6acdeaff1edb0694289269ee17f", size = 85180 }
wheels = [
    { url = "https://files.pythonhosted.org/packages/06/89/b161908e2f51be56568184aeb4a880fd287178d176fd1c860d2217f41106/httpcore-1.0.6-py3-none-any.whl", hash = "sha256:27b59625743b85577a8c0e10e55b50b5368a4f2cfe8cc7bcfa9cf00829c2682f", size = 78011 },
]

[[package]]
name = "httpx"
version = "0.27.2"
source = { registry = "https://pypi.org/simple" }
dependencies = [
    { name = "anyio" },
    { name = "certifi" },
    { name = "httpcore" },
    { name = "idna" },
    { name = "sniffio" },
]
sdist = { url = "https://files.pythonhosted.org/packages/78/82/08f8c936781f67d9e6b9eeb8a0c8b4e406136ea4c3d1f89a5db71d42e0e6/httpx-0.27.2.tar.gz", hash = "sha256:f7c2be1d2f3c3c3160d441802406b206c2b76f5947b11115e6df10c6c65e66c2", size = 144189 }
wheels = [
    { url = "https://files.pythonhosted.org/packages/56/95/9377bcb415797e44274b51d46e3249eba641711cf3348050f76ee7b15ffc/httpx-0.27.2-py3-none-any.whl", hash = "sha256:7bb2708e112d8fdd7829cd4243970f0c223274051cb35ee80c03301ee29a3df0", size = 76395 },
]

[[package]]
name = "idna"
version = "3.10"
source = { registry = "https://pypi.org/simple" }
sdist = { url = "https://files.pythonhosted.org/packages/f1/70/7703c29685631f5a7590aa73f1f1d3fa9a380e654b86af429e0934a32f7d/idna-3.10.tar.gz", hash = "sha256:12f65c9b470abda6dc35cf8e63cc574b1c52b11df2c86030af0ac09b01b13ea9", size = 190490 }
wheels = [
    { url = "https://files.pythonhosted.org/packages/76/c6/c88e154df9c4e1a2a66ccf0005a88dfb2650c1dffb6f5ce603dfbd452ce3/idna-3.10-py3-none-any.whl", hash = "sha256:946d195a0d259cbba61165e88e65941f16e9b36ea6ddb97f00452bae8b1287d3", size = 70442 },
]

[[package]]
name = "imageio"
version = "2.36.0"
source = { registry = "https://pypi.org/simple" }
dependencies = [
    { name = "numpy" },
    { name = "pillow" },
]
sdist = { url = "https://files.pythonhosted.org/packages/4f/34/a714fd354f5f7fe650477072d4da21446849b20c02045dcf7ac827495121/imageio-2.36.0.tar.gz", hash = "sha256:1c8f294db862c256e9562354d65aa54725b8dafed7f10f02bb3ec20ec1678850", size = 389492 }
wheels = [
    { url = "https://files.pythonhosted.org/packages/4e/e7/26045404a30c8a200e960fb54fbaf4b73d12e58cd28e03b306b084253f4f/imageio-2.36.0-py3-none-any.whl", hash = "sha256:471f1eda55618ee44a3c9960911c35e647d9284c68f077e868df633398f137f0", size = 315414 },
]

[[package]]
name = "importlib-metadata"
version = "8.5.0"
source = { registry = "https://pypi.org/simple" }
dependencies = [
    { name = "zipp" },
]
sdist = { url = "https://files.pythonhosted.org/packages/cd/12/33e59336dca5be0c398a7482335911a33aa0e20776128f038019f1a95f1b/importlib_metadata-8.5.0.tar.gz", hash = "sha256:71522656f0abace1d072b9e5481a48f07c138e00f079c38c8f883823f9c26bd7", size = 55304 }
wheels = [
    { url = "https://files.pythonhosted.org/packages/a0/d9/a1e041c5e7caa9a05c925f4bdbdfb7f006d1f74996af53467bc394c97be7/importlib_metadata-8.5.0-py3-none-any.whl", hash = "sha256:45e54197d28b7a7f1559e60b95e7c567032b602131fbd588f1497f47880aa68b", size = 26514 },
]

[[package]]
name = "iniconfig"
version = "2.0.0"
source = { registry = "https://pypi.org/simple" }
sdist = { url = "https://files.pythonhosted.org/packages/d7/4b/cbd8e699e64a6f16ca3a8220661b5f83792b3017d0f79807cb8708d33913/iniconfig-2.0.0.tar.gz", hash = "sha256:2d91e135bf72d31a410b17c16da610a82cb55f6b0477d1a902134b24a455b8b3", size = 4646 }
wheels = [
    { url = "https://files.pythonhosted.org/packages/ef/a6/62565a6e1cf69e10f5727360368e451d4b7f58beeac6173dc9db836a5b46/iniconfig-2.0.0-py3-none-any.whl", hash = "sha256:b6a85871a79d2e3b22d2d1b94ac2824226a63c6b741c88f7ae975f18b6778374", size = 5892 },
]

[[package]]
name = "intel-cmplr-lib-ur"
version = "2025.0.0"
source = { registry = "https://pypi.org/simple" }
dependencies = [
    { name = "umf" },
]
wheels = [
    { url = "https://files.pythonhosted.org/packages/41/6b/6fa8a01f373179bb449b10b785fb19748640fb7cde28a70fdb820ef05362/intel_cmplr_lib_ur-2025.0.0-py2.py3-none-manylinux_2_28_x86_64.whl", hash = "sha256:eb3bf736ee31099b41b5d9d06a6ce8d8fa7a326ca0b7dfe4765422d2d8618047", size = 18565214 },
    { url = "https://files.pythonhosted.org/packages/57/76/4a721537b548243523fc82913fac9f8ac824c26aadfa41838141f46df5d9/intel_cmplr_lib_ur-2025.0.0-py2.py3-none-win_amd64.whl", hash = "sha256:ef30aa10917dafea3e65804c1e66f2a7efc0181a2acdc11ff2f45a1fc5f49dd8", size = 1148182 },
]

[[package]]
name = "intel-openmp"
version = "2025.0.0"
source = { registry = "https://pypi.org/simple" }
dependencies = [
    { name = "intel-cmplr-lib-ur" },
]
wheels = [
    { url = "https://files.pythonhosted.org/packages/27/13/b69500c0597f1c50732a7e96fbc3cb72c3f1a70ea83a8568ba20978fcc0a/intel_openmp-2025.0.0-py2.py3-none-manylinux_2_28_x86_64.whl", hash = "sha256:3fcaf73862136a36cc191be539d67bbc5aa20aceadb53a1179ff74ee286e4600", size = 30066563 },
    { url = "https://files.pythonhosted.org/packages/41/2d/ef41ac92c26dcddd4e9dbd5ef84cd229e14cb6274657e07099ee279d65ba/intel_openmp-2025.0.0-py2.py3-none-win_amd64.whl", hash = "sha256:3c5c3ab2778134af00a61cb4af5a1ca6d060b6aecae793c3c787fe99b964e5e1", size = 3707198 },
]

[[package]]
name = "ipykernel"
version = "6.29.5"
source = { registry = "https://pypi.org/simple" }
dependencies = [
    { name = "appnope", marker = "platform_system == 'Darwin'" },
    { name = "comm" },
    { name = "debugpy" },
    { name = "ipython" },
    { name = "jupyter-client" },
    { name = "jupyter-core" },
    { name = "matplotlib-inline" },
    { name = "nest-asyncio" },
    { name = "packaging" },
    { name = "psutil" },
    { name = "pyzmq" },
    { name = "tornado" },
    { name = "traitlets" },
]
sdist = { url = "https://files.pythonhosted.org/packages/e9/5c/67594cb0c7055dc50814b21731c22a601101ea3b1b50a9a1b090e11f5d0f/ipykernel-6.29.5.tar.gz", hash = "sha256:f093a22c4a40f8828f8e330a9c297cb93dcab13bd9678ded6de8e5cf81c56215", size = 163367 }
wheels = [
    { url = "https://files.pythonhosted.org/packages/94/5c/368ae6c01c7628438358e6d337c19b05425727fbb221d2a3c4303c372f42/ipykernel-6.29.5-py3-none-any.whl", hash = "sha256:afdb66ba5aa354b09b91379bac28ae4afebbb30e8b39510c9690afb7a10421b5", size = 117173 },
]

[[package]]
name = "ipython"
version = "8.29.0"
source = { registry = "https://pypi.org/simple" }
dependencies = [
    { name = "colorama", marker = "sys_platform == 'win32'" },
    { name = "decorator" },
    { name = "exceptiongroup", marker = "python_full_version < '3.11'" },
    { name = "jedi" },
    { name = "matplotlib-inline" },
    { name = "pexpect", marker = "sys_platform != 'emscripten' and sys_platform != 'win32'" },
    { name = "prompt-toolkit" },
    { name = "pygments" },
    { name = "stack-data" },
    { name = "traitlets" },
    { name = "typing-extensions" },
]
sdist = { url = "https://files.pythonhosted.org/packages/85/e0/a3f36dde97e12121106807d80485423ae4c5b27ce60d40d4ab0bab18a9db/ipython-8.29.0.tar.gz", hash = "sha256:40b60e15b22591450eef73e40a027cf77bd652e757523eebc5bd7c7c498290eb", size = 5497513 }
wheels = [
    { url = "https://files.pythonhosted.org/packages/c5/a5/c15ed187f1b3fac445bb42a2dedd8dec1eee1718b35129242049a13a962f/ipython-8.29.0-py3-none-any.whl", hash = "sha256:0188a1bd83267192123ccea7f4a8ed0a78910535dbaa3f37671dca76ebd429c8", size = 819911 },
]

[[package]]
name = "ipywidgets"
version = "8.1.5"
source = { registry = "https://pypi.org/simple" }
dependencies = [
    { name = "comm" },
    { name = "ipython" },
    { name = "jupyterlab-widgets" },
    { name = "traitlets" },
    { name = "widgetsnbextension" },
]
sdist = { url = "https://files.pythonhosted.org/packages/c7/4c/dab2a281b07596a5fc220d49827fe6c794c66f1493d7a74f1df0640f2cc5/ipywidgets-8.1.5.tar.gz", hash = "sha256:870e43b1a35656a80c18c9503bbf2d16802db1cb487eec6fab27d683381dde17", size = 116723 }
wheels = [
    { url = "https://files.pythonhosted.org/packages/22/2d/9c0b76f2f9cc0ebede1b9371b6f317243028ed60b90705863d493bae622e/ipywidgets-8.1.5-py3-none-any.whl", hash = "sha256:3290f526f87ae6e77655555baba4f36681c555b8bdbbff430b70e52c34c86245", size = 139767 },
]

[[package]]
name = "isoduration"
version = "20.11.0"
source = { registry = "https://pypi.org/simple" }
dependencies = [
    { name = "arrow" },
]
sdist = { url = "https://files.pythonhosted.org/packages/7c/1a/3c8edc664e06e6bd06cce40c6b22da5f1429aa4224d0c590f3be21c91ead/isoduration-20.11.0.tar.gz", hash = "sha256:ac2f9015137935279eac671f94f89eb00584f940f5dc49462a0c4ee692ba1bd9", size = 11649 }
wheels = [
    { url = "https://files.pythonhosted.org/packages/7b/55/e5326141505c5d5e34c5e0935d2908a74e4561eca44108fbfb9c13d2911a/isoduration-20.11.0-py3-none-any.whl", hash = "sha256:b2904c2a4228c3d44f409c8ae8e2370eb21a26f7ac2ec5446df141dde3452042", size = 11321 },
]

[[package]]
name = "jaraco-classes"
version = "3.4.0"
source = { registry = "https://pypi.org/simple" }
dependencies = [
    { name = "more-itertools" },
]
sdist = { url = "https://files.pythonhosted.org/packages/06/c0/ed4a27bc5571b99e3cff68f8a9fa5b56ff7df1c2251cc715a652ddd26402/jaraco.classes-3.4.0.tar.gz", hash = "sha256:47a024b51d0239c0dd8c8540c6c7f484be3b8fcf0b2d85c13825780d3b3f3acd", size = 11780 }
wheels = [
    { url = "https://files.pythonhosted.org/packages/7f/66/b15ce62552d84bbfcec9a4873ab79d993a1dd4edb922cbfccae192bd5b5f/jaraco.classes-3.4.0-py3-none-any.whl", hash = "sha256:f662826b6bed8cace05e7ff873ce0f9283b5c924470fe664fff1c2f00f581790", size = 6777 },
]

[[package]]
name = "jaraco-context"
version = "6.0.1"
source = { registry = "https://pypi.org/simple" }
dependencies = [
    { name = "backports-tarfile" },
]
sdist = { url = "https://files.pythonhosted.org/packages/df/ad/f3777b81bf0b6e7bc7514a1656d3e637b2e8e15fab2ce3235730b3e7a4e6/jaraco_context-6.0.1.tar.gz", hash = "sha256:9bae4ea555cf0b14938dc0aee7c9f32ed303aa20a3b73e7dc80111628792d1b3", size = 13912 }
wheels = [
    { url = "https://files.pythonhosted.org/packages/ff/db/0c52c4cf5e4bd9f5d7135ec7669a3a767af21b3a308e1ed3674881e52b62/jaraco.context-6.0.1-py3-none-any.whl", hash = "sha256:f797fc481b490edb305122c9181830a3a5b76d84ef6d1aef2fb9b47ab956f9e4", size = 6825 },
]

[[package]]
name = "jaraco-functools"
version = "4.1.0"
source = { registry = "https://pypi.org/simple" }
dependencies = [
    { name = "more-itertools" },
]
sdist = { url = "https://files.pythonhosted.org/packages/ab/23/9894b3df5d0a6eb44611c36aec777823fc2e07740dabbd0b810e19594013/jaraco_functools-4.1.0.tar.gz", hash = "sha256:70f7e0e2ae076498e212562325e805204fc092d7b4c17e0e86c959e249701a9d", size = 19159 }
wheels = [
    { url = "https://files.pythonhosted.org/packages/9f/4f/24b319316142c44283d7540e76c7b5a6dbd5db623abd86bb7b3491c21018/jaraco.functools-4.1.0-py3-none-any.whl", hash = "sha256:ad159f13428bc4acbf5541ad6dec511f91573b90fba04df61dafa2a1231cf649", size = 10187 },
]

[[package]]
name = "jedi"
version = "0.19.1"
source = { registry = "https://pypi.org/simple" }
dependencies = [
    { name = "parso" },
]
sdist = { url = "https://files.pythonhosted.org/packages/d6/99/99b493cec4bf43176b678de30f81ed003fd6a647a301b9c927280c600f0a/jedi-0.19.1.tar.gz", hash = "sha256:cf0496f3651bc65d7174ac1b7d043eff454892c708a87d1b683e57b569927ffd", size = 1227821 }
wheels = [
    { url = "https://files.pythonhosted.org/packages/20/9f/bc63f0f0737ad7a60800bfd472a4836661adae21f9c2535f3957b1e54ceb/jedi-0.19.1-py2.py3-none-any.whl", hash = "sha256:e983c654fe5c02867aef4cdfce5a2fbb4a50adc0af145f70504238f18ef5e7e0", size = 1569361 },
]

[[package]]
name = "jeepney"
version = "0.8.0"
source = { registry = "https://pypi.org/simple" }
sdist = { url = "https://files.pythonhosted.org/packages/d6/f4/154cf374c2daf2020e05c3c6a03c91348d59b23c5366e968feb198306fdf/jeepney-0.8.0.tar.gz", hash = "sha256:5efe48d255973902f6badc3ce55e2aa6c5c3b3bc642059ef3a91247bcfcc5806", size = 106005 }
wheels = [
    { url = "https://files.pythonhosted.org/packages/ae/72/2a1e2290f1ab1e06f71f3d0f1646c9e4634e70e1d37491535e19266e8dc9/jeepney-0.8.0-py3-none-any.whl", hash = "sha256:c0a454ad016ca575060802ee4d590dd912e35c122fa04e70306de3d076cce755", size = 48435 },
]

[[package]]
name = "jinja2"
version = "3.1.4"
source = { registry = "https://pypi.org/simple" }
dependencies = [
    { name = "markupsafe" },
]
sdist = { url = "https://files.pythonhosted.org/packages/ed/55/39036716d19cab0747a5020fc7e907f362fbf48c984b14e62127f7e68e5d/jinja2-3.1.4.tar.gz", hash = "sha256:4a3aee7acbbe7303aede8e9648d13b8bf88a429282aa6122a993f0ac800cb369", size = 240245 }
wheels = [
    { url = "https://files.pythonhosted.org/packages/31/80/3a54838c3fb461f6fec263ebf3a3a41771bd05190238de3486aae8540c36/jinja2-3.1.4-py3-none-any.whl", hash = "sha256:bc5dd2abb727a5319567b7a813e6a2e7318c39f4f487cfe6c89c6f9c7d25197d", size = 133271 },
]

[[package]]
name = "json5"
version = "0.9.25"
source = { registry = "https://pypi.org/simple" }
sdist = { url = "https://files.pythonhosted.org/packages/91/59/51b032d53212a51f17ebbcc01bd4217faab6d6c09ed0d856a987a5f42bbc/json5-0.9.25.tar.gz", hash = "sha256:548e41b9be043f9426776f05df8635a00fe06104ea51ed24b67f908856e151ae", size = 40332 }
wheels = [
    { url = "https://files.pythonhosted.org/packages/8a/3c/4f8791ee53ab9eeb0b022205aa79387119a74cc9429582ce04098e6fc540/json5-0.9.25-py3-none-any.whl", hash = "sha256:34ed7d834b1341a86987ed52f3f76cd8ee184394906b6e22a1e0deb9ab294e8f", size = 30109 },
]

[[package]]
name = "jsonpointer"
version = "3.0.0"
source = { registry = "https://pypi.org/simple" }
sdist = { url = "https://files.pythonhosted.org/packages/6a/0a/eebeb1fa92507ea94016a2a790b93c2ae41a7e18778f85471dc54475ed25/jsonpointer-3.0.0.tar.gz", hash = "sha256:2b2d729f2091522d61c3b31f82e11870f60b68f43fbc705cb76bf4b832af59ef", size = 9114 }
wheels = [
    { url = "https://files.pythonhosted.org/packages/71/92/5e77f98553e9e75130c78900d000368476aed74276eb8ae8796f65f00918/jsonpointer-3.0.0-py2.py3-none-any.whl", hash = "sha256:13e088adc14fca8b6aa8177c044e12701e6ad4b28ff10e65f2267a90109c9942", size = 7595 },
]

[[package]]
name = "jsonschema"
version = "4.23.0"
source = { registry = "https://pypi.org/simple" }
dependencies = [
    { name = "attrs" },
    { name = "jsonschema-specifications" },
    { name = "referencing" },
    { name = "rpds-py" },
]
sdist = { url = "https://files.pythonhosted.org/packages/38/2e/03362ee4034a4c917f697890ccd4aec0800ccf9ded7f511971c75451deec/jsonschema-4.23.0.tar.gz", hash = "sha256:d71497fef26351a33265337fa77ffeb82423f3ea21283cd9467bb03999266bc4", size = 325778 }
wheels = [
    { url = "https://files.pythonhosted.org/packages/69/4a/4f9dbeb84e8850557c02365a0eee0649abe5eb1d84af92a25731c6c0f922/jsonschema-4.23.0-py3-none-any.whl", hash = "sha256:fbadb6f8b144a8f8cf9f0b89ba94501d143e50411a1278633f56a7acf7fd5566", size = 88462 },
]

[package.optional-dependencies]
format-nongpl = [
    { name = "fqdn" },
    { name = "idna" },
    { name = "isoduration" },
    { name = "jsonpointer" },
    { name = "rfc3339-validator" },
    { name = "rfc3986-validator" },
    { name = "uri-template" },
    { name = "webcolors" },
]

[[package]]
name = "jsonschema-specifications"
version = "2024.10.1"
source = { registry = "https://pypi.org/simple" }
dependencies = [
    { name = "referencing" },
]
sdist = { url = "https://files.pythonhosted.org/packages/10/db/58f950c996c793472e336ff3655b13fbcf1e3b359dcf52dcf3ed3b52c352/jsonschema_specifications-2024.10.1.tar.gz", hash = "sha256:0f38b83639958ce1152d02a7f062902c41c8fd20d558b0c34344292d417ae272", size = 15561 }
wheels = [
    { url = "https://files.pythonhosted.org/packages/d1/0f/8910b19ac0670a0f80ce1008e5e751c4a57e14d2c4c13a482aa6079fa9d6/jsonschema_specifications-2024.10.1-py3-none-any.whl", hash = "sha256:a09a0680616357d9a0ecf05c12ad234479f549239d0f5b55f3deea67475da9bf", size = 18459 },
]

[[package]]
name = "jupyter"
version = "1.1.1"
source = { registry = "https://pypi.org/simple" }
dependencies = [
    { name = "ipykernel" },
    { name = "ipywidgets" },
    { name = "jupyter-console" },
    { name = "jupyterlab" },
    { name = "nbconvert" },
    { name = "notebook" },
]
sdist = { url = "https://files.pythonhosted.org/packages/58/f3/af28ea964ab8bc1e472dba2e82627d36d470c51f5cd38c37502eeffaa25e/jupyter-1.1.1.tar.gz", hash = "sha256:d55467bceabdea49d7e3624af7e33d59c37fff53ed3a350e1ac957bed731de7a", size = 5714959 }
wheels = [
    { url = "https://files.pythonhosted.org/packages/38/64/285f20a31679bf547b75602702f7800e74dbabae36ef324f716c02804753/jupyter-1.1.1-py2.py3-none-any.whl", hash = "sha256:7a59533c22af65439b24bbe60373a4e95af8f16ac65a6c00820ad378e3f7cc83", size = 2657 },
]

[[package]]
name = "jupyter-client"
version = "8.6.3"
source = { registry = "https://pypi.org/simple" }
dependencies = [
    { name = "jupyter-core" },
    { name = "python-dateutil" },
    { name = "pyzmq" },
    { name = "tornado" },
    { name = "traitlets" },
]
sdist = { url = "https://files.pythonhosted.org/packages/71/22/bf9f12fdaeae18019a468b68952a60fe6dbab5d67cd2a103cac7659b41ca/jupyter_client-8.6.3.tar.gz", hash = "sha256:35b3a0947c4a6e9d589eb97d7d4cd5e90f910ee73101611f01283732bd6d9419", size = 342019 }
wheels = [
    { url = "https://files.pythonhosted.org/packages/11/85/b0394e0b6fcccd2c1eeefc230978a6f8cb0c5df1e4cd3e7625735a0d7d1e/jupyter_client-8.6.3-py3-none-any.whl", hash = "sha256:e8a19cc986cc45905ac3362915f410f3af85424b4c0905e94fa5f2cb08e8f23f", size = 106105 },
]

[[package]]
name = "jupyter-console"
version = "6.6.3"
source = { registry = "https://pypi.org/simple" }
dependencies = [
    { name = "ipykernel" },
    { name = "ipython" },
    { name = "jupyter-client" },
    { name = "jupyter-core" },
    { name = "prompt-toolkit" },
    { name = "pygments" },
    { name = "pyzmq" },
    { name = "traitlets" },
]
sdist = { url = "https://files.pythonhosted.org/packages/bd/2d/e2fd31e2fc41c14e2bcb6c976ab732597e907523f6b2420305f9fc7fdbdb/jupyter_console-6.6.3.tar.gz", hash = "sha256:566a4bf31c87adbfadf22cdf846e3069b59a71ed5da71d6ba4d8aaad14a53539", size = 34363 }
wheels = [
    { url = "https://files.pythonhosted.org/packages/ca/77/71d78d58f15c22db16328a476426f7ac4a60d3a5a7ba3b9627ee2f7903d4/jupyter_console-6.6.3-py3-none-any.whl", hash = "sha256:309d33409fcc92ffdad25f0bcdf9a4a9daa61b6f341177570fdac03de5352485", size = 24510 },
]

[[package]]
name = "jupyter-core"
version = "5.7.2"
source = { registry = "https://pypi.org/simple" }
dependencies = [
    { name = "platformdirs" },
    { name = "pywin32", marker = "platform_python_implementation != 'PyPy' and sys_platform == 'win32'" },
    { name = "traitlets" },
]
sdist = { url = "https://files.pythonhosted.org/packages/00/11/b56381fa6c3f4cc5d2cf54a7dbf98ad9aa0b339ef7a601d6053538b079a7/jupyter_core-5.7.2.tar.gz", hash = "sha256:aa5f8d32bbf6b431ac830496da7392035d6f61b4f54872f15c4bd2a9c3f536d9", size = 87629 }
wheels = [
    { url = "https://files.pythonhosted.org/packages/c9/fb/108ecd1fe961941959ad0ee4e12ee7b8b1477247f30b1fdfd83ceaf017f0/jupyter_core-5.7.2-py3-none-any.whl", hash = "sha256:4f7315d2f6b4bcf2e3e7cb6e46772eba760ae459cd1f59d29eb57b0a01bd7409", size = 28965 },
]

[[package]]
name = "jupyter-events"
version = "0.10.0"
source = { registry = "https://pypi.org/simple" }
dependencies = [
    { name = "jsonschema", extra = ["format-nongpl"] },
    { name = "python-json-logger" },
    { name = "pyyaml" },
    { name = "referencing" },
    { name = "rfc3339-validator" },
    { name = "rfc3986-validator" },
    { name = "traitlets" },
]
sdist = { url = "https://files.pythonhosted.org/packages/8d/53/7537a1aa558229bb0b1b178d814c9d68a9c697d3aecb808a1cb2646acf1f/jupyter_events-0.10.0.tar.gz", hash = "sha256:670b8229d3cc882ec782144ed22e0d29e1c2d639263f92ca8383e66682845e22", size = 61516 }
wheels = [
    { url = "https://files.pythonhosted.org/packages/a5/94/059180ea70a9a326e1815176b2370da56376da347a796f8c4f0b830208ef/jupyter_events-0.10.0-py3-none-any.whl", hash = "sha256:4b72130875e59d57716d327ea70d3ebc3af1944d3717e5a498b8a06c6c159960", size = 18777 },
]

[[package]]
name = "jupyter-lsp"
version = "2.2.5"
source = { registry = "https://pypi.org/simple" }
dependencies = [
    { name = "jupyter-server" },
]
sdist = { url = "https://files.pythonhosted.org/packages/85/b4/3200b0b09c12bc3b72d943d923323c398eff382d1dcc7c0dbc8b74630e40/jupyter-lsp-2.2.5.tar.gz", hash = "sha256:793147a05ad446f809fd53ef1cd19a9f5256fd0a2d6b7ce943a982cb4f545001", size = 48741 }
wheels = [
    { url = "https://files.pythonhosted.org/packages/07/e0/7bd7cff65594fd9936e2f9385701e44574fc7d721331ff676ce440b14100/jupyter_lsp-2.2.5-py3-none-any.whl", hash = "sha256:45fbddbd505f3fbfb0b6cb2f1bc5e15e83ab7c79cd6e89416b248cb3c00c11da", size = 69146 },
]

[[package]]
name = "jupyter-server"
version = "2.14.2"
source = { registry = "https://pypi.org/simple" }
dependencies = [
    { name = "anyio" },
    { name = "argon2-cffi" },
    { name = "jinja2" },
    { name = "jupyter-client" },
    { name = "jupyter-core" },
    { name = "jupyter-events" },
    { name = "jupyter-server-terminals" },
    { name = "nbconvert" },
    { name = "nbformat" },
    { name = "overrides" },
    { name = "packaging" },
    { name = "prometheus-client" },
    { name = "pywinpty", marker = "os_name == 'nt'" },
    { name = "pyzmq" },
    { name = "send2trash" },
    { name = "terminado" },
    { name = "tornado" },
    { name = "traitlets" },
    { name = "websocket-client" },
]
sdist = { url = "https://files.pythonhosted.org/packages/0c/34/88b47749c7fa9358e10eac356c4b97d94a91a67d5c935a73f69bc4a31118/jupyter_server-2.14.2.tar.gz", hash = "sha256:66095021aa9638ced276c248b1d81862e4c50f292d575920bbe960de1c56b12b", size = 719933 }
wheels = [
    { url = "https://files.pythonhosted.org/packages/57/e1/085edea6187a127ca8ea053eb01f4e1792d778b4d192c74d32eb6730fed6/jupyter_server-2.14.2-py3-none-any.whl", hash = "sha256:47ff506127c2f7851a17bf4713434208fc490955d0e8632e95014a9a9afbeefd", size = 383556 },
]

[[package]]
name = "jupyter-server-terminals"
version = "0.5.3"
source = { registry = "https://pypi.org/simple" }
dependencies = [
    { name = "pywinpty", marker = "os_name == 'nt'" },
    { name = "terminado" },
]
sdist = { url = "https://files.pythonhosted.org/packages/fc/d5/562469734f476159e99a55426d697cbf8e7eb5efe89fb0e0b4f83a3d3459/jupyter_server_terminals-0.5.3.tar.gz", hash = "sha256:5ae0295167220e9ace0edcfdb212afd2b01ee8d179fe6f23c899590e9b8a5269", size = 31430 }
wheels = [
    { url = "https://files.pythonhosted.org/packages/07/2d/2b32cdbe8d2a602f697a649798554e4f072115438e92249624e532e8aca6/jupyter_server_terminals-0.5.3-py3-none-any.whl", hash = "sha256:41ee0d7dc0ebf2809c668e0fc726dfaf258fcd3e769568996ca731b6194ae9aa", size = 13656 },
]

[[package]]
name = "jupyterlab"
version = "4.2.5"
source = { registry = "https://pypi.org/simple" }
dependencies = [
    { name = "async-lru" },
    { name = "httpx" },
    { name = "ipykernel" },
    { name = "jinja2" },
    { name = "jupyter-core" },
    { name = "jupyter-lsp" },
    { name = "jupyter-server" },
    { name = "jupyterlab-server" },
    { name = "notebook-shim" },
    { name = "packaging" },
    { name = "setuptools" },
    { name = "tomli", marker = "python_full_version < '3.11'" },
    { name = "tornado" },
    { name = "traitlets" },
]
sdist = { url = "https://files.pythonhosted.org/packages/4a/78/ba006df6edaa561fe40be26c35e9da3f9316f071167cd7cc1a1a25bd2664/jupyterlab-4.2.5.tar.gz", hash = "sha256:ae7f3a1b8cb88b4f55009ce79fa7c06f99d70cd63601ee4aa91815d054f46f75", size = 21508698 }
wheels = [
    { url = "https://files.pythonhosted.org/packages/fd/3f/24a0f0ce60959cfd9756a3291cd3a5581e51cbd6f7b4aa121f5bba5320e3/jupyterlab-4.2.5-py3-none-any.whl", hash = "sha256:73b6e0775d41a9fee7ee756c80f58a6bed4040869ccc21411dc559818874d321", size = 11641981 },
]

[[package]]
name = "jupyterlab-pygments"
version = "0.3.0"
source = { registry = "https://pypi.org/simple" }
sdist = { url = "https://files.pythonhosted.org/packages/90/51/9187be60d989df97f5f0aba133fa54e7300f17616e065d1ada7d7646b6d6/jupyterlab_pygments-0.3.0.tar.gz", hash = "sha256:721aca4d9029252b11cfa9d185e5b5af4d54772bb8072f9b7036f4170054d35d", size = 512900 }
wheels = [
    { url = "https://files.pythonhosted.org/packages/b1/dd/ead9d8ea85bf202d90cc513b533f9c363121c7792674f78e0d8a854b63b4/jupyterlab_pygments-0.3.0-py3-none-any.whl", hash = "sha256:841a89020971da1d8693f1a99997aefc5dc424bb1b251fd6322462a1b8842780", size = 15884 },
]

[[package]]
name = "jupyterlab-server"
version = "2.27.3"
source = { registry = "https://pypi.org/simple" }
dependencies = [
    { name = "babel" },
    { name = "jinja2" },
    { name = "json5" },
    { name = "jsonschema" },
    { name = "jupyter-server" },
    { name = "packaging" },
    { name = "requests" },
]
sdist = { url = "https://files.pythonhosted.org/packages/0a/c9/a883ce65eb27905ce77ace410d83587c82ea64dc85a48d1f7ed52bcfa68d/jupyterlab_server-2.27.3.tar.gz", hash = "sha256:eb36caca59e74471988f0ae25c77945610b887f777255aa21f8065def9e51ed4", size = 76173 }
wheels = [
    { url = "https://files.pythonhosted.org/packages/54/09/2032e7d15c544a0e3cd831c51d77a8ca57f7555b2e1b2922142eddb02a84/jupyterlab_server-2.27.3-py3-none-any.whl", hash = "sha256:e697488f66c3db49df675158a77b3b017520d772c6e1548c7d9bcc5df7944ee4", size = 59700 },
]

[[package]]
name = "jupyterlab-widgets"
version = "3.0.13"
source = { registry = "https://pypi.org/simple" }
sdist = { url = "https://files.pythonhosted.org/packages/59/73/fa26bbb747a9ea4fca6b01453aa22990d52ab62dd61384f1ac0dc9d4e7ba/jupyterlab_widgets-3.0.13.tar.gz", hash = "sha256:a2966d385328c1942b683a8cd96b89b8dd82c8b8f81dda902bb2bc06d46f5bed", size = 203556 }
wheels = [
    { url = "https://files.pythonhosted.org/packages/a9/93/858e87edc634d628e5d752ba944c2833133a28fa87bb093e6832ced36a3e/jupyterlab_widgets-3.0.13-py3-none-any.whl", hash = "sha256:e3cda2c233ce144192f1e29914ad522b2f4c40e77214b0cc97377ca3d323db54", size = 214392 },
]

[[package]]
name = "keyring"
version = "25.5.0"
source = { registry = "https://pypi.org/simple" }
dependencies = [
    { name = "importlib-metadata" },
    { name = "jaraco-classes" },
    { name = "jaraco-context" },
    { name = "jaraco-functools" },
    { name = "jeepney", marker = "sys_platform == 'linux'" },
    { name = "pywin32-ctypes", marker = "sys_platform == 'win32'" },
    { name = "secretstorage", marker = "sys_platform == 'linux'" },
]
sdist = { url = "https://files.pythonhosted.org/packages/f6/24/64447b13df6a0e2797b586dad715766d756c932ce8ace7f67bd384d76ae0/keyring-25.5.0.tar.gz", hash = "sha256:4c753b3ec91717fe713c4edd522d625889d8973a349b0e582622f49766de58e6", size = 62675 }
wheels = [
    { url = "https://files.pythonhosted.org/packages/32/c9/353c156fa2f057e669106e5d6bcdecf85ef8d3536ce68ca96f18dc7b6d6f/keyring-25.5.0-py3-none-any.whl", hash = "sha256:e67f8ac32b04be4714b42fe84ce7dad9c40985b9ca827c592cc303e7c26d9741", size = 39096 },
]

[[package]]
name = "kiwisolver"
version = "1.4.7"
source = { registry = "https://pypi.org/simple" }
sdist = { url = "https://files.pythonhosted.org/packages/85/4d/2255e1c76304cbd60b48cee302b66d1dde4468dc5b1160e4b7cb43778f2a/kiwisolver-1.4.7.tar.gz", hash = "sha256:9893ff81bd7107f7b685d3017cc6583daadb4fc26e4a888350df530e41980a60", size = 97286 }
wheels = [
    { url = "https://files.pythonhosted.org/packages/97/14/fc943dd65268a96347472b4fbe5dcc2f6f55034516f80576cd0dd3a8930f/kiwisolver-1.4.7-cp310-cp310-macosx_10_9_universal2.whl", hash = "sha256:8a9c83f75223d5e48b0bc9cb1bf2776cf01563e00ade8775ffe13b0b6e1af3a6", size = 122440 },
    { url = "https://files.pythonhosted.org/packages/1e/46/e68fed66236b69dd02fcdb506218c05ac0e39745d696d22709498896875d/kiwisolver-1.4.7-cp310-cp310-macosx_10_9_x86_64.whl", hash = "sha256:58370b1ffbd35407444d57057b57da5d6549d2d854fa30249771775c63b5fe17", size = 65758 },
    { url = "https://files.pythonhosted.org/packages/ef/fa/65de49c85838681fc9cb05de2a68067a683717321e01ddafb5b8024286f0/kiwisolver-1.4.7-cp310-cp310-macosx_11_0_arm64.whl", hash = "sha256:aa0abdf853e09aff551db11fce173e2177d00786c688203f52c87ad7fcd91ef9", size = 64311 },
    { url = "https://files.pythonhosted.org/packages/42/9c/cc8d90f6ef550f65443bad5872ffa68f3dee36de4974768628bea7c14979/kiwisolver-1.4.7-cp310-cp310-manylinux_2_12_i686.manylinux2010_i686.whl", hash = "sha256:8d53103597a252fb3ab8b5845af04c7a26d5e7ea8122303dd7a021176a87e8b9", size = 1637109 },
    { url = "https://files.pythonhosted.org/packages/55/91/0a57ce324caf2ff5403edab71c508dd8f648094b18cfbb4c8cc0fde4a6ac/kiwisolver-1.4.7-cp310-cp310-manylinux_2_12_x86_64.manylinux2010_x86_64.whl", hash = "sha256:88f17c5ffa8e9462fb79f62746428dd57b46eb931698e42e990ad63103f35e6c", size = 1617814 },
    { url = "https://files.pythonhosted.org/packages/12/5d/c36140313f2510e20207708adf36ae4919416d697ee0236b0ddfb6fd1050/kiwisolver-1.4.7-cp310-cp310-manylinux_2_17_aarch64.manylinux2014_aarch64.whl", hash = "sha256:88a9ca9c710d598fd75ee5de59d5bda2684d9db36a9f50b6125eaea3969c2599", size = 1400881 },
    { url = "https://files.pythonhosted.org/packages/56/d0/786e524f9ed648324a466ca8df86298780ef2b29c25313d9a4f16992d3cf/kiwisolver-1.4.7-cp310-cp310-manylinux_2_17_ppc64le.manylinux2014_ppc64le.whl", hash = "sha256:f4d742cb7af1c28303a51b7a27aaee540e71bb8e24f68c736f6f2ffc82f2bf05", size = 1512972 },
    { url = "https://files.pythonhosted.org/packages/67/5a/77851f2f201e6141d63c10a0708e996a1363efaf9e1609ad0441b343763b/kiwisolver-1.4.7-cp310-cp310-manylinux_2_17_s390x.manylinux2014_s390x.whl", hash = "sha256:e28c7fea2196bf4c2f8d46a0415c77a1c480cc0724722f23d7410ffe9842c407", size = 1444787 },
    { url = "https://files.pythonhosted.org/packages/06/5f/1f5eaab84355885e224a6fc8d73089e8713dc7e91c121f00b9a1c58a2195/kiwisolver-1.4.7-cp310-cp310-musllinux_1_2_aarch64.whl", hash = "sha256:e968b84db54f9d42046cf154e02911e39c0435c9801681e3fc9ce8a3c4130278", size = 2199212 },
    { url = "https://files.pythonhosted.org/packages/b5/28/9152a3bfe976a0ae21d445415defc9d1cd8614b2910b7614b30b27a47270/kiwisolver-1.4.7-cp310-cp310-musllinux_1_2_i686.whl", hash = "sha256:0c18ec74c0472de033e1bebb2911c3c310eef5649133dd0bedf2a169a1b269e5", size = 2346399 },
    { url = "https://files.pythonhosted.org/packages/26/f6/453d1904c52ac3b400f4d5e240ac5fec25263716723e44be65f4d7149d13/kiwisolver-1.4.7-cp310-cp310-musllinux_1_2_ppc64le.whl", hash = "sha256:8f0ea6da6d393d8b2e187e6a5e3fb81f5862010a40c3945e2c6d12ae45cfb2ad", size = 2308688 },
    { url = "https://files.pythonhosted.org/packages/5a/9a/d4968499441b9ae187e81745e3277a8b4d7c60840a52dc9d535a7909fac3/kiwisolver-1.4.7-cp310-cp310-musllinux_1_2_s390x.whl", hash = "sha256:f106407dda69ae456dd1227966bf445b157ccc80ba0dff3802bb63f30b74e895", size = 2445493 },
    { url = "https://files.pythonhosted.org/packages/07/c9/032267192e7828520dacb64dfdb1d74f292765f179e467c1cba97687f17d/kiwisolver-1.4.7-cp310-cp310-musllinux_1_2_x86_64.whl", hash = "sha256:84ec80df401cfee1457063732d90022f93951944b5b58975d34ab56bb150dfb3", size = 2262191 },
    { url = "https://files.pythonhosted.org/packages/6c/ad/db0aedb638a58b2951da46ddaeecf204be8b4f5454df020d850c7fa8dca8/kiwisolver-1.4.7-cp310-cp310-win32.whl", hash = "sha256:71bb308552200fb2c195e35ef05de12f0c878c07fc91c270eb3d6e41698c3bcc", size = 46644 },
    { url = "https://files.pythonhosted.org/packages/12/ca/d0f7b7ffbb0be1e7c2258b53554efec1fd652921f10d7d85045aff93ab61/kiwisolver-1.4.7-cp310-cp310-win_amd64.whl", hash = "sha256:44756f9fd339de0fb6ee4f8c1696cfd19b2422e0d70b4cefc1cc7f1f64045a8c", size = 55877 },
    { url = "https://files.pythonhosted.org/packages/97/6c/cfcc128672f47a3e3c0d918ecb67830600078b025bfc32d858f2e2d5c6a4/kiwisolver-1.4.7-cp310-cp310-win_arm64.whl", hash = "sha256:78a42513018c41c2ffd262eb676442315cbfe3c44eed82385c2ed043bc63210a", size = 48347 },
    { url = "https://files.pythonhosted.org/packages/e9/44/77429fa0a58f941d6e1c58da9efe08597d2e86bf2b2cce6626834f49d07b/kiwisolver-1.4.7-cp311-cp311-macosx_10_9_universal2.whl", hash = "sha256:d2b0e12a42fb4e72d509fc994713d099cbb15ebf1103545e8a45f14da2dfca54", size = 122442 },
    { url = "https://files.pythonhosted.org/packages/e5/20/8c75caed8f2462d63c7fd65e16c832b8f76cda331ac9e615e914ee80bac9/kiwisolver-1.4.7-cp311-cp311-macosx_10_9_x86_64.whl", hash = "sha256:2a8781ac3edc42ea4b90bc23e7d37b665d89423818e26eb6df90698aa2287c95", size = 65762 },
    { url = "https://files.pythonhosted.org/packages/f4/98/fe010f15dc7230f45bc4cf367b012d651367fd203caaa992fd1f5963560e/kiwisolver-1.4.7-cp311-cp311-macosx_11_0_arm64.whl", hash = "sha256:46707a10836894b559e04b0fd143e343945c97fd170d69a2d26d640b4e297935", size = 64319 },
    { url = "https://files.pythonhosted.org/packages/8b/1b/b5d618f4e58c0675654c1e5051bcf42c776703edb21c02b8c74135541f60/kiwisolver-1.4.7-cp311-cp311-manylinux_2_12_i686.manylinux2010_i686.manylinux_2_17_i686.manylinux2014_i686.whl", hash = "sha256:ef97b8df011141c9b0f6caf23b29379f87dd13183c978a30a3c546d2c47314cb", size = 1334260 },
    { url = "https://files.pythonhosted.org/packages/b8/01/946852b13057a162a8c32c4c8d2e9ed79f0bb5d86569a40c0b5fb103e373/kiwisolver-1.4.7-cp311-cp311-manylinux_2_17_aarch64.manylinux2014_aarch64.whl", hash = "sha256:3ab58c12a2cd0fc769089e6d38466c46d7f76aced0a1f54c77652446733d2d02", size = 1426589 },
    { url = "https://files.pythonhosted.org/packages/70/d1/c9f96df26b459e15cf8a965304e6e6f4eb291e0f7a9460b4ad97b047561e/kiwisolver-1.4.7-cp311-cp311-manylinux_2_17_ppc64le.manylinux2014_ppc64le.whl", hash = "sha256:803b8e1459341c1bb56d1c5c010406d5edec8a0713a0945851290a7930679b51", size = 1541080 },
    { url = "https://files.pythonhosted.org/packages/d3/73/2686990eb8b02d05f3de759d6a23a4ee7d491e659007dd4c075fede4b5d0/kiwisolver-1.4.7-cp311-cp311-manylinux_2_17_s390x.manylinux2014_s390x.whl", hash = "sha256:f9a9e8a507420fe35992ee9ecb302dab68550dedc0da9e2880dd88071c5fb052", size = 1470049 },
    { url = "https://files.pythonhosted.org/packages/a7/4b/2db7af3ed3af7c35f388d5f53c28e155cd402a55432d800c543dc6deb731/kiwisolver-1.4.7-cp311-cp311-manylinux_2_17_x86_64.manylinux2014_x86_64.whl", hash = "sha256:18077b53dc3bb490e330669a99920c5e6a496889ae8c63b58fbc57c3d7f33a18", size = 1426376 },
    { url = "https://files.pythonhosted.org/packages/05/83/2857317d04ea46dc5d115f0df7e676997bbd968ced8e2bd6f7f19cfc8d7f/kiwisolver-1.4.7-cp311-cp311-musllinux_1_2_aarch64.whl", hash = "sha256:6af936f79086a89b3680a280c47ea90b4df7047b5bdf3aa5c524bbedddb9e545", size = 2222231 },
    { url = "https://files.pythonhosted.org/packages/0d/b5/866f86f5897cd4ab6d25d22e403404766a123f138bd6a02ecb2cdde52c18/kiwisolver-1.4.7-cp311-cp311-musllinux_1_2_i686.whl", hash = "sha256:3abc5b19d24af4b77d1598a585b8a719beb8569a71568b66f4ebe1fb0449460b", size = 2368634 },
    { url = "https://files.pythonhosted.org/packages/c1/ee/73de8385403faba55f782a41260210528fe3273d0cddcf6d51648202d6d0/kiwisolver-1.4.7-cp311-cp311-musllinux_1_2_ppc64le.whl", hash = "sha256:933d4de052939d90afbe6e9d5273ae05fb836cc86c15b686edd4b3560cc0ee36", size = 2329024 },
    { url = "https://files.pythonhosted.org/packages/a1/e7/cd101d8cd2cdfaa42dc06c433df17c8303d31129c9fdd16c0ea37672af91/kiwisolver-1.4.7-cp311-cp311-musllinux_1_2_s390x.whl", hash = "sha256:65e720d2ab2b53f1f72fb5da5fb477455905ce2c88aaa671ff0a447c2c80e8e3", size = 2468484 },
    { url = "https://files.pythonhosted.org/packages/e1/72/84f09d45a10bc57a40bb58b81b99d8f22b58b2040c912b7eb97ebf625bf2/kiwisolver-1.4.7-cp311-cp311-musllinux_1_2_x86_64.whl", hash = "sha256:3bf1ed55088f214ba6427484c59553123fdd9b218a42bbc8c6496d6754b1e523", size = 2284078 },
    { url = "https://files.pythonhosted.org/packages/d2/d4/71828f32b956612dc36efd7be1788980cb1e66bfb3706e6dec9acad9b4f9/kiwisolver-1.4.7-cp311-cp311-win32.whl", hash = "sha256:4c00336b9dd5ad96d0a558fd18a8b6f711b7449acce4c157e7343ba92dd0cf3d", size = 46645 },
    { url = "https://files.pythonhosted.org/packages/a1/65/d43e9a20aabcf2e798ad1aff6c143ae3a42cf506754bcb6a7ed8259c8425/kiwisolver-1.4.7-cp311-cp311-win_amd64.whl", hash = "sha256:929e294c1ac1e9f615c62a4e4313ca1823ba37326c164ec720a803287c4c499b", size = 56022 },
    { url = "https://files.pythonhosted.org/packages/35/b3/9f75a2e06f1b4ca00b2b192bc2b739334127d27f1d0625627ff8479302ba/kiwisolver-1.4.7-cp311-cp311-win_arm64.whl", hash = "sha256:e33e8fbd440c917106b237ef1a2f1449dfbb9b6f6e1ce17c94cd6a1e0d438376", size = 48536 },
    { url = "https://files.pythonhosted.org/packages/ac/59/741b79775d67ab67ced9bb38552da688c0305c16e7ee24bba7a2be253fb7/kiwisolver-1.4.7-pp310-pypy310_pp73-macosx_10_15_x86_64.whl", hash = "sha256:94252291e3fe68001b1dd747b4c0b3be12582839b95ad4d1b641924d68fd4643", size = 59491 },
    { url = "https://files.pythonhosted.org/packages/58/cc/fb239294c29a5656e99e3527f7369b174dd9cc7c3ef2dea7cb3c54a8737b/kiwisolver-1.4.7-pp310-pypy310_pp73-macosx_11_0_arm64.whl", hash = "sha256:5b7dfa3b546da08a9f622bb6becdb14b3e24aaa30adba66749d38f3cc7ea9706", size = 57648 },
    { url = "https://files.pythonhosted.org/packages/3b/ef/2f009ac1f7aab9f81efb2d837301d255279d618d27b6015780115ac64bdd/kiwisolver-1.4.7-pp310-pypy310_pp73-manylinux_2_12_i686.manylinux2010_i686.manylinux_2_17_i686.manylinux2014_i686.whl", hash = "sha256:bd3de6481f4ed8b734da5df134cd5a6a64fe32124fe83dde1e5b5f29fe30b1e6", size = 84257 },
    { url = "https://files.pythonhosted.org/packages/81/e1/c64f50987f85b68b1c52b464bb5bf73e71570c0f7782d626d1eb283ad620/kiwisolver-1.4.7-pp310-pypy310_pp73-manylinux_2_17_aarch64.manylinux2014_aarch64.whl", hash = "sha256:a91b5f9f1205845d488c928e8570dcb62b893372f63b8b6e98b863ebd2368ff2", size = 80906 },
    { url = "https://files.pythonhosted.org/packages/fd/71/1687c5c0a0be2cee39a5c9c389e546f9c6e215e46b691d00d9f646892083/kiwisolver-1.4.7-pp310-pypy310_pp73-manylinux_2_17_x86_64.manylinux2014_x86_64.whl", hash = "sha256:40fa14dbd66b8b8f470d5fc79c089a66185619d31645f9b0773b88b19f7223c4", size = 79951 },
    { url = "https://files.pythonhosted.org/packages/ea/8b/d7497df4a1cae9367adf21665dd1f896c2a7aeb8769ad77b662c5e2bcce7/kiwisolver-1.4.7-pp310-pypy310_pp73-win_amd64.whl", hash = "sha256:eb542fe7933aa09d8d8f9d9097ef37532a7df6497819d16efe4359890a2f417a", size = 55715 },
]

[[package]]
name = "lazy-loader"
version = "0.4"
source = { registry = "https://pypi.org/simple" }
dependencies = [
    { name = "packaging" },
]
sdist = { url = "https://files.pythonhosted.org/packages/6f/6b/c875b30a1ba490860c93da4cabf479e03f584eba06fe5963f6f6644653d8/lazy_loader-0.4.tar.gz", hash = "sha256:47c75182589b91a4e1a85a136c074285a5ad4d9f39c63e0d7fb76391c4574cd1", size = 15431 }
wheels = [
    { url = "https://files.pythonhosted.org/packages/83/60/d497a310bde3f01cb805196ac61b7ad6dc5dcf8dce66634dc34364b20b4f/lazy_loader-0.4-py3-none-any.whl", hash = "sha256:342aa8e14d543a154047afb4ba8ef17f5563baad3fc610d7b15b213b0f119efc", size = 12097 },
]

[[package]]
name = "llvmlite"
version = "0.43.0"
source = { registry = "https://pypi.org/simple" }
sdist = { url = "https://files.pythonhosted.org/packages/9f/3d/f513755f285db51ab363a53e898b85562e950f79a2e6767a364530c2f645/llvmlite-0.43.0.tar.gz", hash = "sha256:ae2b5b5c3ef67354824fb75517c8db5fbe93bc02cd9671f3c62271626bc041d5", size = 157069 }
wheels = [
    { url = "https://files.pythonhosted.org/packages/23/ff/6ca7e98998b573b4bd6566f15c35e5c8bea829663a6df0c7aa55ab559da9/llvmlite-0.43.0-cp310-cp310-macosx_10_9_x86_64.whl", hash = "sha256:a289af9a1687c6cf463478f0fa8e8aa3b6fb813317b0d70bf1ed0759eab6f761", size = 31064408 },
    { url = "https://files.pythonhosted.org/packages/ca/5c/a27f9257f86f0cda3f764ff21d9f4217b9f6a0d45e7a39ecfa7905f524ce/llvmlite-0.43.0-cp310-cp310-macosx_11_0_arm64.whl", hash = "sha256:6d4fd101f571a31acb1559ae1af30f30b1dc4b3186669f92ad780e17c81e91bc", size = 28793153 },
    { url = "https://files.pythonhosted.org/packages/7e/3c/4410f670ad0a911227ea2ecfcba9f672a77cf1924df5280c4562032ec32d/llvmlite-0.43.0-cp310-cp310-manylinux_2_17_aarch64.manylinux2014_aarch64.whl", hash = "sha256:7d434ec7e2ce3cc8f452d1cd9a28591745de022f931d67be688a737320dfcead", size = 42857276 },
    { url = "https://files.pythonhosted.org/packages/c6/21/2ffbab5714e72f2483207b4a1de79b2eecd9debbf666ff4e7067bcc5c134/llvmlite-0.43.0-cp310-cp310-manylinux_2_17_x86_64.manylinux2014_x86_64.whl", hash = "sha256:6912a87782acdff6eb8bf01675ed01d60ca1f2551f8176a300a886f09e836a6a", size = 43871781 },
    { url = "https://files.pythonhosted.org/packages/f2/26/b5478037c453554a61625ef1125f7e12bb1429ae11c6376f47beba9b0179/llvmlite-0.43.0-cp310-cp310-win_amd64.whl", hash = "sha256:14f0e4bf2fd2d9a75a3534111e8ebeb08eda2f33e9bdd6dfa13282afacdde0ed", size = 28123487 },
    { url = "https://files.pythonhosted.org/packages/95/8c/de3276d773ab6ce3ad676df5fab5aac19696b2956319d65d7dd88fb10f19/llvmlite-0.43.0-cp311-cp311-macosx_10_9_x86_64.whl", hash = "sha256:3e8d0618cb9bfe40ac38a9633f2493d4d4e9fcc2f438d39a4e854f39cc0f5f98", size = 31064409 },
    { url = "https://files.pythonhosted.org/packages/ee/e1/38deed89ced4cf378c61e232265cfe933ccde56ae83c901aa68b477d14b1/llvmlite-0.43.0-cp311-cp311-macosx_11_0_arm64.whl", hash = "sha256:e0a9a1a39d4bf3517f2af9d23d479b4175ead205c592ceeb8b89af48a327ea57", size = 28793149 },
    { url = "https://files.pythonhosted.org/packages/2f/b2/4429433eb2dc8379e2cb582502dca074c23837f8fd009907f78a24de4c25/llvmlite-0.43.0-cp311-cp311-manylinux_2_17_aarch64.manylinux2014_aarch64.whl", hash = "sha256:c1da416ab53e4f7f3bc8d4eeba36d801cc1894b9fbfbf2022b29b6bad34a7df2", size = 42857277 },
    { url = "https://files.pythonhosted.org/packages/6b/99/5d00a7d671b1ba1751fc9f19d3b36f3300774c6eebe2bcdb5f6191763eb4/llvmlite-0.43.0-cp311-cp311-manylinux_2_17_x86_64.manylinux2014_x86_64.whl", hash = "sha256:977525a1e5f4059316b183fb4fd34fa858c9eade31f165427a3977c95e3ee749", size = 43871781 },
    { url = "https://files.pythonhosted.org/packages/20/ab/ed5ed3688c6ba4f0b8d789da19fd8e30a9cf7fc5852effe311bc5aefe73e/llvmlite-0.43.0-cp311-cp311-win_amd64.whl", hash = "sha256:d5bd550001d26450bd90777736c69d68c487d17bf371438f975229b2b8241a91", size = 28107433 },
]

[[package]]
name = "markdown-it-py"
version = "3.0.0"
source = { registry = "https://pypi.org/simple" }
dependencies = [
    { name = "mdurl" },
]
sdist = { url = "https://files.pythonhosted.org/packages/38/71/3b932df36c1a044d397a1f92d1cf91ee0a503d91e470cbd670aa66b07ed0/markdown-it-py-3.0.0.tar.gz", hash = "sha256:e3f60a94fa066dc52ec76661e37c851cb232d92f9886b15cb560aaada2df8feb", size = 74596 }
wheels = [
    { url = "https://files.pythonhosted.org/packages/42/d7/1ec15b46af6af88f19b8e5ffea08fa375d433c998b8a7639e76935c14f1f/markdown_it_py-3.0.0-py3-none-any.whl", hash = "sha256:355216845c60bd96232cd8d8c40e8f9765cc86f46880e43a8fd22dc1a1a8cab1", size = 87528 },
]

[[package]]
name = "markupsafe"
version = "3.0.2"
source = { registry = "https://pypi.org/simple" }
sdist = { url = "https://files.pythonhosted.org/packages/b2/97/5d42485e71dfc078108a86d6de8fa46db44a1a9295e89c5d6d4a06e23a62/markupsafe-3.0.2.tar.gz", hash = "sha256:ee55d3edf80167e48ea11a923c7386f4669df67d7994554387f84e7d8b0a2bf0", size = 20537 }
wheels = [
    { url = "https://files.pythonhosted.org/packages/04/90/d08277ce111dd22f77149fd1a5d4653eeb3b3eaacbdfcbae5afb2600eebd/MarkupSafe-3.0.2-cp310-cp310-macosx_10_9_universal2.whl", hash = "sha256:7e94c425039cde14257288fd61dcfb01963e658efbc0ff54f5306b06054700f8", size = 14357 },
    { url = "https://files.pythonhosted.org/packages/04/e1/6e2194baeae0bca1fae6629dc0cbbb968d4d941469cbab11a3872edff374/MarkupSafe-3.0.2-cp310-cp310-macosx_11_0_arm64.whl", hash = "sha256:9e2d922824181480953426608b81967de705c3cef4d1af983af849d7bd619158", size = 12393 },
    { url = "https://files.pythonhosted.org/packages/1d/69/35fa85a8ece0a437493dc61ce0bb6d459dcba482c34197e3efc829aa357f/MarkupSafe-3.0.2-cp310-cp310-manylinux_2_17_aarch64.manylinux2014_aarch64.whl", hash = "sha256:38a9ef736c01fccdd6600705b09dc574584b89bea478200c5fbf112a6b0d5579", size = 21732 },
    { url = "https://files.pythonhosted.org/packages/22/35/137da042dfb4720b638d2937c38a9c2df83fe32d20e8c8f3185dbfef05f7/MarkupSafe-3.0.2-cp310-cp310-manylinux_2_17_x86_64.manylinux2014_x86_64.whl", hash = "sha256:bbcb445fa71794da8f178f0f6d66789a28d7319071af7a496d4d507ed566270d", size = 20866 },
    { url = "https://files.pythonhosted.org/packages/29/28/6d029a903727a1b62edb51863232152fd335d602def598dade38996887f0/MarkupSafe-3.0.2-cp310-cp310-manylinux_2_5_i686.manylinux1_i686.manylinux_2_17_i686.manylinux2014_i686.whl", hash = "sha256:57cb5a3cf367aeb1d316576250f65edec5bb3be939e9247ae594b4bcbc317dfb", size = 20964 },
    { url = "https://files.pythonhosted.org/packages/cc/cd/07438f95f83e8bc028279909d9c9bd39e24149b0d60053a97b2bc4f8aa51/MarkupSafe-3.0.2-cp310-cp310-musllinux_1_2_aarch64.whl", hash = "sha256:3809ede931876f5b2ec92eef964286840ed3540dadf803dd570c3b7e13141a3b", size = 21977 },
    { url = "https://files.pythonhosted.org/packages/29/01/84b57395b4cc062f9c4c55ce0df7d3108ca32397299d9df00fedd9117d3d/MarkupSafe-3.0.2-cp310-cp310-musllinux_1_2_i686.whl", hash = "sha256:e07c3764494e3776c602c1e78e298937c3315ccc9043ead7e685b7f2b8d47b3c", size = 21366 },
    { url = "https://files.pythonhosted.org/packages/bd/6e/61ebf08d8940553afff20d1fb1ba7294b6f8d279df9fd0c0db911b4bbcfd/MarkupSafe-3.0.2-cp310-cp310-musllinux_1_2_x86_64.whl", hash = "sha256:b424c77b206d63d500bcb69fa55ed8d0e6a3774056bdc4839fc9298a7edca171", size = 21091 },
    { url = "https://files.pythonhosted.org/packages/11/23/ffbf53694e8c94ebd1e7e491de185124277964344733c45481f32ede2499/MarkupSafe-3.0.2-cp310-cp310-win32.whl", hash = "sha256:fcabf5ff6eea076f859677f5f0b6b5c1a51e70a376b0579e0eadef8db48c6b50", size = 15065 },
    { url = "https://files.pythonhosted.org/packages/44/06/e7175d06dd6e9172d4a69a72592cb3f7a996a9c396eee29082826449bbc3/MarkupSafe-3.0.2-cp310-cp310-win_amd64.whl", hash = "sha256:6af100e168aa82a50e186c82875a5893c5597a0c1ccdb0d8b40240b1f28b969a", size = 15514 },
    { url = "https://files.pythonhosted.org/packages/6b/28/bbf83e3f76936960b850435576dd5e67034e200469571be53f69174a2dfd/MarkupSafe-3.0.2-cp311-cp311-macosx_10_9_universal2.whl", hash = "sha256:9025b4018f3a1314059769c7bf15441064b2207cb3f065e6ea1e7359cb46db9d", size = 14353 },
    { url = "https://files.pythonhosted.org/packages/6c/30/316d194b093cde57d448a4c3209f22e3046c5bb2fb0820b118292b334be7/MarkupSafe-3.0.2-cp311-cp311-macosx_11_0_arm64.whl", hash = "sha256:93335ca3812df2f366e80509ae119189886b0f3c2b81325d39efdb84a1e2ae93", size = 12392 },
    { url = "https://files.pythonhosted.org/packages/f2/96/9cdafba8445d3a53cae530aaf83c38ec64c4d5427d975c974084af5bc5d2/MarkupSafe-3.0.2-cp311-cp311-manylinux_2_17_aarch64.manylinux2014_aarch64.whl", hash = "sha256:2cb8438c3cbb25e220c2ab33bb226559e7afb3baec11c4f218ffa7308603c832", size = 23984 },
    { url = "https://files.pythonhosted.org/packages/f1/a4/aefb044a2cd8d7334c8a47d3fb2c9f328ac48cb349468cc31c20b539305f/MarkupSafe-3.0.2-cp311-cp311-manylinux_2_17_x86_64.manylinux2014_x86_64.whl", hash = "sha256:a123e330ef0853c6e822384873bef7507557d8e4a082961e1defa947aa59ba84", size = 23120 },
    { url = "https://files.pythonhosted.org/packages/8d/21/5e4851379f88f3fad1de30361db501300d4f07bcad047d3cb0449fc51f8c/MarkupSafe-3.0.2-cp311-cp311-manylinux_2_5_i686.manylinux1_i686.manylinux_2_17_i686.manylinux2014_i686.whl", hash = "sha256:1e084f686b92e5b83186b07e8a17fc09e38fff551f3602b249881fec658d3eca", size = 23032 },
    { url = "https://files.pythonhosted.org/packages/00/7b/e92c64e079b2d0d7ddf69899c98842f3f9a60a1ae72657c89ce2655c999d/MarkupSafe-3.0.2-cp311-cp311-musllinux_1_2_aarch64.whl", hash = "sha256:d8213e09c917a951de9d09ecee036d5c7d36cb6cb7dbaece4c71a60d79fb9798", size = 24057 },
    { url = "https://files.pythonhosted.org/packages/f9/ac/46f960ca323037caa0a10662ef97d0a4728e890334fc156b9f9e52bcc4ca/MarkupSafe-3.0.2-cp311-cp311-musllinux_1_2_i686.whl", hash = "sha256:5b02fb34468b6aaa40dfc198d813a641e3a63b98c2b05a16b9f80b7ec314185e", size = 23359 },
    { url = "https://files.pythonhosted.org/packages/69/84/83439e16197337b8b14b6a5b9c2105fff81d42c2a7c5b58ac7b62ee2c3b1/MarkupSafe-3.0.2-cp311-cp311-musllinux_1_2_x86_64.whl", hash = "sha256:0bff5e0ae4ef2e1ae4fdf2dfd5b76c75e5c2fa4132d05fc1b0dabcd20c7e28c4", size = 23306 },
    { url = "https://files.pythonhosted.org/packages/9a/34/a15aa69f01e2181ed8d2b685c0d2f6655d5cca2c4db0ddea775e631918cd/MarkupSafe-3.0.2-cp311-cp311-win32.whl", hash = "sha256:6c89876f41da747c8d3677a2b540fb32ef5715f97b66eeb0c6b66f5e3ef6f59d", size = 15094 },
    { url = "https://files.pythonhosted.org/packages/da/b8/3a3bd761922d416f3dc5d00bfbed11f66b1ab89a0c2b6e887240a30b0f6b/MarkupSafe-3.0.2-cp311-cp311-win_amd64.whl", hash = "sha256:70a87b411535ccad5ef2f1df5136506a10775d267e197e4cf531ced10537bd6b", size = 15521 },
]

[[package]]
name = "matplotlib"
version = "3.9.2"
source = { registry = "https://pypi.org/simple" }
dependencies = [
    { name = "contourpy" },
    { name = "cycler" },
    { name = "fonttools" },
    { name = "kiwisolver" },
    { name = "numpy" },
    { name = "packaging" },
    { name = "pillow" },
    { name = "pyparsing" },
    { name = "python-dateutil" },
]
sdist = { url = "https://files.pythonhosted.org/packages/9e/d8/3d7f706c69e024d4287c1110d74f7dabac91d9843b99eadc90de9efc8869/matplotlib-3.9.2.tar.gz", hash = "sha256:96ab43906269ca64a6366934106fa01534454a69e471b7bf3d79083981aaab92", size = 36088381 }
wheels = [
    { url = "https://files.pythonhosted.org/packages/6a/9d/84eeb82ecdd3ba71b12dd6ab5c820c5cc1e868003ecb3717d41b589ec02a/matplotlib-3.9.2-cp310-cp310-macosx_10_12_x86_64.whl", hash = "sha256:9d78bbc0cbc891ad55b4f39a48c22182e9bdaea7fc0e5dbd364f49f729ca1bbb", size = 7893310 },
    { url = "https://files.pythonhosted.org/packages/36/98/cbacbd30241369d099f9c13a2b6bc3b7068d85214f5b5795e583ac3d8aba/matplotlib-3.9.2-cp310-cp310-macosx_11_0_arm64.whl", hash = "sha256:c375cc72229614632c87355366bdf2570c2dac01ac66b8ad048d2dabadf2d0d4", size = 7764089 },
    { url = "https://files.pythonhosted.org/packages/a8/a0/917f3c6d3a8774a3a1502d9f3dfc1456e07c1fa0c211a23b75a69e154180/matplotlib-3.9.2-cp310-cp310-manylinux_2_17_aarch64.manylinux2014_aarch64.whl", hash = "sha256:1d94ff717eb2bd0b58fe66380bd8b14ac35f48a98e7c6765117fe67fb7684e64", size = 8192377 },
    { url = "https://files.pythonhosted.org/packages/8d/9d/d06860390f9d154fa884f1740a5456378fb153ff57443c91a4a32bab7092/matplotlib-3.9.2-cp310-cp310-manylinux_2_17_x86_64.manylinux2014_x86_64.whl", hash = "sha256:ab68d50c06938ef28681073327795c5db99bb4666214d2d5f880ed11aeaded66", size = 8303983 },
    { url = "https://files.pythonhosted.org/packages/9e/a7/c0e848ed7de0766c605af62d8097472a37f1a81d93e9afe94faa5890f24d/matplotlib-3.9.2-cp310-cp310-musllinux_1_2_x86_64.whl", hash = "sha256:65aacf95b62272d568044531e41de26285d54aec8cb859031f511f84bd8b495a", size = 9083318 },
    { url = "https://files.pythonhosted.org/packages/09/6c/0fa50c001340a45cde44853c116d6551aea741e59a7261c38f473b53553b/matplotlib-3.9.2-cp310-cp310-win_amd64.whl", hash = "sha256:3fd595f34aa8a55b7fc8bf9ebea8aa665a84c82d275190a61118d33fbc82ccae", size = 7819628 },
    { url = "https://files.pythonhosted.org/packages/77/c2/f9d7fe80a8fcce9bb128d1381c6fe41a8d286d7e18395e273002e8e0fa34/matplotlib-3.9.2-cp311-cp311-macosx_10_12_x86_64.whl", hash = "sha256:d8dd059447824eec055e829258ab092b56bb0579fc3164fa09c64f3acd478772", size = 7902925 },
    { url = "https://files.pythonhosted.org/packages/28/ba/8be09886eb56ac04a218a1dc3fa728a5c4cac60b019b4f1687885166da00/matplotlib-3.9.2-cp311-cp311-macosx_11_0_arm64.whl", hash = "sha256:c797dac8bb9c7a3fd3382b16fe8f215b4cf0f22adccea36f1545a6d7be310b41", size = 7773193 },
    { url = "https://files.pythonhosted.org/packages/e6/9a/5991972a560db3ab621312a7ca5efec339ae2122f25901c0846865c4b72f/matplotlib-3.9.2-cp311-cp311-manylinux_2_17_aarch64.manylinux2014_aarch64.whl", hash = "sha256:d719465db13267bcef19ea8954a971db03b9f48b4647e3860e4bc8e6ed86610f", size = 8202378 },
    { url = "https://files.pythonhosted.org/packages/01/75/6c7ce560e95714a10fcbb3367d1304975a1a3e620f72af28921b796403f3/matplotlib-3.9.2-cp311-cp311-manylinux_2_17_x86_64.manylinux2014_x86_64.whl", hash = "sha256:8912ef7c2362f7193b5819d17dae8629b34a95c58603d781329712ada83f9447", size = 8314361 },
    { url = "https://files.pythonhosted.org/packages/6e/49/dc7384c6c092958e0b75e754efbd9e52500154939c3d715789cee9fb8a53/matplotlib-3.9.2-cp311-cp311-musllinux_1_2_x86_64.whl", hash = "sha256:7741f26a58a240f43bee74965c4882b6c93df3e7eb3de160126d8c8f53a6ae6e", size = 9091428 },
    { url = "https://files.pythonhosted.org/packages/8b/ce/15b0bb2fb29b3d46211d8ca740b96b5232499fc49200b58b8d571292c9a6/matplotlib-3.9.2-cp311-cp311-win_amd64.whl", hash = "sha256:ae82a14dab96fbfad7965403c643cafe6515e386de723e498cf3eeb1e0b70cc7", size = 7829377 },
]

[[package]]
name = "matplotlib-inline"
version = "0.1.7"
source = { registry = "https://pypi.org/simple" }
dependencies = [
    { name = "traitlets" },
]
sdist = { url = "https://files.pythonhosted.org/packages/99/5b/a36a337438a14116b16480db471ad061c36c3694df7c2084a0da7ba538b7/matplotlib_inline-0.1.7.tar.gz", hash = "sha256:8423b23ec666be3d16e16b60bdd8ac4e86e840ebd1dd11a30b9f117f2fa0ab90", size = 8159 }
wheels = [
    { url = "https://files.pythonhosted.org/packages/8f/8e/9ad090d3553c280a8060fbf6e24dc1c0c29704ee7d1c372f0c174aa59285/matplotlib_inline-0.1.7-py3-none-any.whl", hash = "sha256:df192d39a4ff8f21b1895d72e6a13f5fcc5099f00fa84384e0ea28c2cc0653ca", size = 9899 },
]

[[package]]
name = "mdurl"
version = "0.1.2"
source = { registry = "https://pypi.org/simple" }
sdist = { url = "https://files.pythonhosted.org/packages/d6/54/cfe61301667036ec958cb99bd3efefba235e65cdeb9c84d24a8293ba1d90/mdurl-0.1.2.tar.gz", hash = "sha256:bb413d29f5eea38f31dd4754dd7377d4465116fb207585f97bf925588687c1ba", size = 8729 }
wheels = [
    { url = "https://files.pythonhosted.org/packages/b3/38/89ba8ad64ae25be8de66a6d463314cf1eb366222074cfda9ee839c56a4b4/mdurl-0.1.2-py3-none-any.whl", hash = "sha256:84008a41e51615a49fc9966191ff91509e3c40b939176e643fd50a5c2196b8f8", size = 9979 },
]

[[package]]
name = "meshio"
version = "5.3.5"
source = { registry = "https://pypi.org/simple" }
dependencies = [
    { name = "numpy" },
    { name = "rich" },
]
sdist = { url = "https://files.pythonhosted.org/packages/20/1e/caa4f15c020de3e3486b4133ca689236bd3863a3d6dd0f58e97ce86a296a/meshio-5.3.5.tar.gz", hash = "sha256:f21f01abd9f29ba06ea119304b3d39e610421cfe93b9dd23362834919f87586d", size = 490922 }
wheels = [
    { url = "https://files.pythonhosted.org/packages/89/5f/39cbadc320cd78f4834b0a9f7a2fa3c980dca942bf193f315837eacb8870/meshio-5.3.5-py3-none-any.whl", hash = "sha256:0736c6e34ecc768f62f2cde5d8233a3529512a9399b25c68ea2ca0d5900cdc10", size = 166162 },
]

[[package]]
name = "mistune"
version = "3.0.2"
source = { registry = "https://pypi.org/simple" }
sdist = { url = "https://files.pythonhosted.org/packages/ef/c8/f0173fe3bf85fd891aee2e7bcd8207dfe26c2c683d727c5a6cc3aec7b628/mistune-3.0.2.tar.gz", hash = "sha256:fc7f93ded930c92394ef2cb6f04a8aabab4117a91449e72dcc8dfa646a508be8", size = 90840 }
wheels = [
    { url = "https://files.pythonhosted.org/packages/f0/74/c95adcdf032956d9ef6c89a9b8a5152bf73915f8c633f3e3d88d06bd699c/mistune-3.0.2-py3-none-any.whl", hash = "sha256:71481854c30fdbc938963d3605b72501f5c10a9320ecd412c121c163a1c7d205", size = 47958 },
]

[[package]]
name = "mkl"
version = "2025.0.0"
source = { registry = "https://pypi.org/simple" }
dependencies = [
    { name = "intel-openmp" },
    { name = "tbb" },
]
wheels = [
    { url = "https://files.pythonhosted.org/packages/e3/d1/fb513525de46d6a9fd9ee9c4208a6a85db9babd135d75bf47e27452aa55a/mkl-2025.0.0-py2.py3-none-manylinux_2_28_x86_64.whl", hash = "sha256:a5f71f52ce568df8557fa420bb84282ace7b85d6fa2ee9d374c27867705823ce", size = 184712570 },
    { url = "https://files.pythonhosted.org/packages/40/26/541945cfe3775b351a3bbbd65a7f4023a1812cdc3070c13613a4d7e3c3ed/mkl-2025.0.0-py2.py3-none-win_amd64.whl", hash = "sha256:8843aed72205b90a5738c623918421ff353fd173b469536ff57977a0d9596c48", size = 149903304 },
]

[[package]]
name = "mkl-service"
version = "2.4.1"
source = { registry = "https://pypi.org/simple" }
dependencies = [
    { name = "mkl" },
]
wheels = [
    { url = "https://files.pythonhosted.org/packages/d1/21/dd5cbe1a83d1b96fad3f808f33cf6e101491d7908b7409c62d89fb069706/mkl_service-2.4.1-0-cp310-cp310-manylinux2014_x86_64.whl", hash = "sha256:e2c9bc075519d39bf88124cf6e872d5f9ce046aa720bc57da7c2fb466bbccd56", size = 75572 },
    { url = "https://files.pythonhosted.org/packages/ae/32/c56a28addcc311d50e887f577b3122bb03a45dbc734448154363dcc983cc/mkl_service-2.4.1-0-cp310-cp310-win_amd64.whl", hash = "sha256:c394262b5e5d293da0f0d1adc438fa6c96d2541ee8cefe0e768e633c0a52a24b", size = 61292 },
    { url = "https://files.pythonhosted.org/packages/e7/d2/37327d9e4c83d799b6c65ed897ec639318970fa149f11f544541593f36a8/mkl_service-2.4.1-0-cp311-cp311-manylinux2014_x86_64.whl", hash = "sha256:837a438b2cf04a828deb163a854ac12e568419032f32bdc204bf183cd3d72f70", size = 75438 },
    { url = "https://files.pythonhosted.org/packages/d2/14/e64390bedf47c464497536235d4e20b2a8d501f710a7a09da8e4710416eb/mkl_service-2.4.1-0-cp311-cp311-win_amd64.whl", hash = "sha256:db160a6ec73f4ef90a1ee5b0dee2804cadec75c298063815ecd0f3447828bba6", size = 61341 },
]

[[package]]
name = "more-itertools"
version = "10.5.0"
source = { registry = "https://pypi.org/simple" }
sdist = { url = "https://files.pythonhosted.org/packages/51/78/65922308c4248e0eb08ebcbe67c95d48615cc6f27854b6f2e57143e9178f/more-itertools-10.5.0.tar.gz", hash = "sha256:5482bfef7849c25dc3c6dd53a6173ae4795da2a41a80faea6700d9f5846c5da6", size = 121020 }
wheels = [
    { url = "https://files.pythonhosted.org/packages/48/7e/3a64597054a70f7c86eb0a7d4fc315b8c1ab932f64883a297bdffeb5f967/more_itertools-10.5.0-py3-none-any.whl", hash = "sha256:037b0d3203ce90cca8ab1defbbdac29d5f993fc20131f3664dc8d6acfa872aef", size = 60952 },
]

[[package]]
name = "msgpack"
version = "1.1.0"
source = { registry = "https://pypi.org/simple" }
sdist = { url = "https://files.pythonhosted.org/packages/cb/d0/7555686ae7ff5731205df1012ede15dd9d927f6227ea151e901c7406af4f/msgpack-1.1.0.tar.gz", hash = "sha256:dd432ccc2c72b914e4cb77afce64aab761c1137cc698be3984eee260bcb2896e", size = 167260 }
wheels = [
    { url = "https://files.pythonhosted.org/packages/4b/f9/a892a6038c861fa849b11a2bb0502c07bc698ab6ea53359e5771397d883b/msgpack-1.1.0-cp310-cp310-macosx_10_9_universal2.whl", hash = "sha256:7ad442d527a7e358a469faf43fda45aaf4ac3249c8310a82f0ccff9164e5dccd", size = 150428 },
    { url = "https://files.pythonhosted.org/packages/df/7a/d174cc6a3b6bb85556e6a046d3193294a92f9a8e583cdbd46dc8a1d7e7f4/msgpack-1.1.0-cp310-cp310-macosx_10_9_x86_64.whl", hash = "sha256:74bed8f63f8f14d75eec75cf3d04ad581da6b914001b474a5d3cd3372c8cc27d", size = 84131 },
    { url = "https://files.pythonhosted.org/packages/08/52/bf4fbf72f897a23a56b822997a72c16de07d8d56d7bf273242f884055682/msgpack-1.1.0-cp310-cp310-macosx_11_0_arm64.whl", hash = "sha256:914571a2a5b4e7606997e169f64ce53a8b1e06f2cf2c3a7273aa106236d43dd5", size = 81215 },
    { url = "https://files.pythonhosted.org/packages/02/95/dc0044b439b518236aaf012da4677c1b8183ce388411ad1b1e63c32d8979/msgpack-1.1.0-cp310-cp310-manylinux_2_17_aarch64.manylinux2014_aarch64.whl", hash = "sha256:c921af52214dcbb75e6bdf6a661b23c3e6417f00c603dd2070bccb5c3ef499f5", size = 371229 },
    { url = "https://files.pythonhosted.org/packages/ff/75/09081792db60470bef19d9c2be89f024d366b1e1973c197bb59e6aabc647/msgpack-1.1.0-cp310-cp310-manylinux_2_17_x86_64.manylinux2014_x86_64.whl", hash = "sha256:d8ce0b22b890be5d252de90d0e0d119f363012027cf256185fc3d474c44b1b9e", size = 378034 },
    { url = "https://files.pythonhosted.org/packages/32/d3/c152e0c55fead87dd948d4b29879b0f14feeeec92ef1fd2ec21b107c3f49/msgpack-1.1.0-cp310-cp310-manylinux_2_5_i686.manylinux1_i686.manylinux_2_17_i686.manylinux2014_i686.whl", hash = "sha256:73322a6cc57fcee3c0c57c4463d828e9428275fb85a27aa2aa1a92fdc42afd7b", size = 363070 },
    { url = "https://files.pythonhosted.org/packages/d9/2c/82e73506dd55f9e43ac8aa007c9dd088c6f0de2aa19e8f7330e6a65879fc/msgpack-1.1.0-cp310-cp310-musllinux_1_2_aarch64.whl", hash = "sha256:e1f3c3d21f7cf67bcf2da8e494d30a75e4cf60041d98b3f79875afb5b96f3a3f", size = 359863 },
    { url = "https://files.pythonhosted.org/packages/cb/a0/3d093b248837094220e1edc9ec4337de3443b1cfeeb6e0896af8ccc4cc7a/msgpack-1.1.0-cp310-cp310-musllinux_1_2_i686.whl", hash = "sha256:64fc9068d701233effd61b19efb1485587560b66fe57b3e50d29c5d78e7fef68", size = 368166 },
    { url = "https://files.pythonhosted.org/packages/e4/13/7646f14f06838b406cf5a6ddbb7e8dc78b4996d891ab3b93c33d1ccc8678/msgpack-1.1.0-cp310-cp310-musllinux_1_2_x86_64.whl", hash = "sha256:42f754515e0f683f9c79210a5d1cad631ec3d06cea5172214d2176a42e67e19b", size = 370105 },
    { url = "https://files.pythonhosted.org/packages/67/fa/dbbd2443e4578e165192dabbc6a22c0812cda2649261b1264ff515f19f15/msgpack-1.1.0-cp310-cp310-win32.whl", hash = "sha256:3df7e6b05571b3814361e8464f9304c42d2196808e0119f55d0d3e62cd5ea044", size = 68513 },
    { url = "https://files.pythonhosted.org/packages/24/ce/c2c8fbf0ded750cb63cbcbb61bc1f2dfd69e16dca30a8af8ba80ec182dcd/msgpack-1.1.0-cp310-cp310-win_amd64.whl", hash = "sha256:685ec345eefc757a7c8af44a3032734a739f8c45d1b0ac45efc5d8977aa4720f", size = 74687 },
    { url = "https://files.pythonhosted.org/packages/b7/5e/a4c7154ba65d93be91f2f1e55f90e76c5f91ccadc7efc4341e6f04c8647f/msgpack-1.1.0-cp311-cp311-macosx_10_9_universal2.whl", hash = "sha256:3d364a55082fb2a7416f6c63ae383fbd903adb5a6cf78c5b96cc6316dc1cedc7", size = 150803 },
    { url = "https://files.pythonhosted.org/packages/60/c2/687684164698f1d51c41778c838d854965dd284a4b9d3a44beba9265c931/msgpack-1.1.0-cp311-cp311-macosx_10_9_x86_64.whl", hash = "sha256:79ec007767b9b56860e0372085f8504db5d06bd6a327a335449508bbee9648fa", size = 84343 },
    { url = "https://files.pythonhosted.org/packages/42/ae/d3adea9bb4a1342763556078b5765e666f8fdf242e00f3f6657380920972/msgpack-1.1.0-cp311-cp311-macosx_11_0_arm64.whl", hash = "sha256:6ad622bf7756d5a497d5b6836e7fc3752e2dd6f4c648e24b1803f6048596f701", size = 81408 },
    { url = "https://files.pythonhosted.org/packages/dc/17/6313325a6ff40ce9c3207293aee3ba50104aed6c2c1559d20d09e5c1ff54/msgpack-1.1.0-cp311-cp311-manylinux_2_17_aarch64.manylinux2014_aarch64.whl", hash = "sha256:8e59bca908d9ca0de3dc8684f21ebf9a690fe47b6be93236eb40b99af28b6ea6", size = 396096 },
    { url = "https://files.pythonhosted.org/packages/a8/a1/ad7b84b91ab5a324e707f4c9761633e357820b011a01e34ce658c1dda7cc/msgpack-1.1.0-cp311-cp311-manylinux_2_17_x86_64.manylinux2014_x86_64.whl", hash = "sha256:5e1da8f11a3dd397f0a32c76165cf0c4eb95b31013a94f6ecc0b280c05c91b59", size = 403671 },
    { url = "https://files.pythonhosted.org/packages/bb/0b/fd5b7c0b308bbf1831df0ca04ec76fe2f5bf6319833646b0a4bd5e9dc76d/msgpack-1.1.0-cp311-cp311-manylinux_2_5_i686.manylinux1_i686.manylinux_2_17_i686.manylinux2014_i686.whl", hash = "sha256:452aff037287acb1d70a804ffd022b21fa2bb7c46bee884dbc864cc9024128a0", size = 387414 },
    { url = "https://files.pythonhosted.org/packages/f0/03/ff8233b7c6e9929a1f5da3c7860eccd847e2523ca2de0d8ef4878d354cfa/msgpack-1.1.0-cp311-cp311-musllinux_1_2_aarch64.whl", hash = "sha256:8da4bf6d54ceed70e8861f833f83ce0814a2b72102e890cbdfe4b34764cdd66e", size = 383759 },
    { url = "https://files.pythonhosted.org/packages/1f/1b/eb82e1fed5a16dddd9bc75f0854b6e2fe86c0259c4353666d7fab37d39f4/msgpack-1.1.0-cp311-cp311-musllinux_1_2_i686.whl", hash = "sha256:41c991beebf175faf352fb940bf2af9ad1fb77fd25f38d9142053914947cdbf6", size = 394405 },
    { url = "https://files.pythonhosted.org/packages/90/2e/962c6004e373d54ecf33d695fb1402f99b51832631e37c49273cc564ffc5/msgpack-1.1.0-cp311-cp311-musllinux_1_2_x86_64.whl", hash = "sha256:a52a1f3a5af7ba1c9ace055b659189f6c669cf3657095b50f9602af3a3ba0fe5", size = 396041 },
    { url = "https://files.pythonhosted.org/packages/f8/20/6e03342f629474414860c48aeffcc2f7f50ddaf351d95f20c3f1c67399a8/msgpack-1.1.0-cp311-cp311-win32.whl", hash = "sha256:58638690ebd0a06427c5fe1a227bb6b8b9fdc2bd07701bec13c2335c82131a88", size = 68538 },
    { url = "https://files.pythonhosted.org/packages/aa/c4/5a582fc9a87991a3e6f6800e9bb2f3c82972912235eb9539954f3e9997c7/msgpack-1.1.0-cp311-cp311-win_amd64.whl", hash = "sha256:fd2906780f25c8ed5d7b323379f6138524ba793428db5d0e9d226d3fa6aa1788", size = 74871 },
]

[[package]]
name = "nbclient"
version = "0.10.0"
source = { registry = "https://pypi.org/simple" }
dependencies = [
    { name = "jupyter-client" },
    { name = "jupyter-core" },
    { name = "nbformat" },
    { name = "traitlets" },
]
sdist = { url = "https://files.pythonhosted.org/packages/e2/d2/39bc36604f24bccd44d374ac34769bc58c53a1da5acd1e83f0165aa4940e/nbclient-0.10.0.tar.gz", hash = "sha256:4b3f1b7dba531e498449c4db4f53da339c91d449dc11e9af3a43b4eb5c5abb09", size = 62246 }
wheels = [
    { url = "https://files.pythonhosted.org/packages/66/e8/00517a23d3eeaed0513e718fbc94aab26eaa1758f5690fc8578839791c79/nbclient-0.10.0-py3-none-any.whl", hash = "sha256:f13e3529332a1f1f81d82a53210322476a168bb7090a0289c795fe9cc11c9d3f", size = 25318 },
]

[[package]]
name = "nbconvert"
version = "7.16.4"
source = { registry = "https://pypi.org/simple" }
dependencies = [
    { name = "beautifulsoup4" },
    { name = "bleach" },
    { name = "defusedxml" },
    { name = "jinja2" },
    { name = "jupyter-core" },
    { name = "jupyterlab-pygments" },
    { name = "markupsafe" },
    { name = "mistune" },
    { name = "nbclient" },
    { name = "nbformat" },
    { name = "packaging" },
    { name = "pandocfilters" },
    { name = "pygments" },
    { name = "tinycss2" },
    { name = "traitlets" },
]
sdist = { url = "https://files.pythonhosted.org/packages/af/e8/ba521a033b21132008e520c28ceb818f9f092da5f0261e94e509401b29f9/nbconvert-7.16.4.tar.gz", hash = "sha256:86ca91ba266b0a448dc96fa6c5b9d98affabde2867b363258703536807f9f7f4", size = 854422 }
wheels = [
    { url = "https://files.pythonhosted.org/packages/b8/bb/bb5b6a515d1584aa2fd89965b11db6632e4bdc69495a52374bcc36e56cfa/nbconvert-7.16.4-py3-none-any.whl", hash = "sha256:05873c620fe520b6322bf8a5ad562692343fe3452abda5765c7a34b7d1aa3eb3", size = 257388 },
]

[[package]]
name = "nbformat"
version = "5.10.4"
source = { registry = "https://pypi.org/simple" }
dependencies = [
    { name = "fastjsonschema" },
    { name = "jsonschema" },
    { name = "jupyter-core" },
    { name = "traitlets" },
]
sdist = { url = "https://files.pythonhosted.org/packages/6d/fd/91545e604bc3dad7dca9ed03284086039b294c6b3d75c0d2fa45f9e9caf3/nbformat-5.10.4.tar.gz", hash = "sha256:322168b14f937a5d11362988ecac2a4952d3d8e3a2cbeb2319584631226d5b3a", size = 142749 }
wheels = [
    { url = "https://files.pythonhosted.org/packages/a9/82/0340caa499416c78e5d8f5f05947ae4bc3cba53c9f038ab6e9ed964e22f1/nbformat-5.10.4-py3-none-any.whl", hash = "sha256:3b48d6c8fbca4b299bf3982ea7db1af21580e4fec269ad087b9e81588891200b", size = 78454 },
]

[[package]]
name = "ndindex"
version = "1.9.2"
source = { registry = "https://pypi.org/simple" }
sdist = { url = "https://files.pythonhosted.org/packages/2c/f9/f8d491c18f16ffcb1a8abf78345e54879fd1fe6b61dcc8a9b471285cd27e/ndindex-1.9.2.tar.gz", hash = "sha256:b8658a06e52d6c47445c2ec11d292e1d52c3af259214c8b52e3a1aab733daa72", size = 243001 }
wheels = [
    { url = "https://files.pythonhosted.org/packages/69/63/ecada5bf66ba8a7382866be58323a6ecb7ad85ddea6fc9fa93d29d9ba472/ndindex-1.9.2-cp310-cp310-macosx_10_9_x86_64.whl", hash = "sha256:6c0bd9fb02b5ac6e3e8b70404930e1f6824ad565363bf8f0e817d6f6a3a47593", size = 163400 },
    { url = "https://files.pythonhosted.org/packages/61/25/8a6d5905e36e03c1f84d0cdf4a269ad4e80f84105f4607574e44cd2d9195/ndindex-1.9.2-cp310-cp310-macosx_11_0_arm64.whl", hash = "sha256:3502df515c225e653b55fc08e714d4ae56306ad46454759d90156530cb4e2f40", size = 162245 },
    { url = "https://files.pythonhosted.org/packages/b6/62/b9eec0bb5f653b48cbf6777ab30c6fd5928a6a3892b445c7cb935979fc35/ndindex-1.9.2-cp310-cp310-manylinux_2_17_x86_64.manylinux2014_x86_64.whl", hash = "sha256:6a36a48abc26dbf405aaa121ee3b4245390801a07856192f4f6c79d4db403520", size = 475505 },
    { url = "https://files.pythonhosted.org/packages/3e/ea/2f425a58568e2a359a7ea7f1882591a611c36bb08cc329fd279a33fc8198/ndindex-1.9.2-cp310-cp310-manylinux_2_5_i686.manylinux1_i686.manylinux_2_17_i686.manylinux2014_i686.whl", hash = "sha256:0adcfa8f213493399458184175e411ce8040790f5de00d5cbca6ec6a778bfa71", size = 455841 },
    { url = "https://files.pythonhosted.org/packages/df/be/4a1cab33eb8ec3838e312318b21a7044d3fb2546e1e809d0ae245e028250/ndindex-1.9.2-cp310-cp310-musllinux_1_2_i686.whl", hash = "sha256:5f53810a8eb73ad7054c1d628365a86c3f550a14e59ed7d9904ee7de21a3a432", size = 462059 },
    { url = "https://files.pythonhosted.org/packages/b4/5e/6a25117f74c410bf09bf7cac9db8f84b256870378230e4e6ebdaa2e23e1c/ndindex-1.9.2-cp310-cp310-musllinux_1_2_x86_64.whl", hash = "sha256:d227c1c8e3c83ded04499b9a43c58862aebc948f2fe61d4c8622f711a56032b6", size = 477098 },
    { url = "https://files.pythonhosted.org/packages/9c/e1/02f4fc78960a6a14ca1f5012cbdfdfaacd4380ab67f2d88ed3fd4c1ce120/ndindex-1.9.2-cp310-cp310-win32.whl", hash = "sha256:2707453757dabd7efa6c8f2d8acda4cdc8e39108528479a8c8fcc9126a693024", size = 151769 },
    { url = "https://files.pythonhosted.org/packages/21/fc/088633718e73413e909c1cef18f5ff1bc2ab333fec5e15f3b9b429d09d45/ndindex-1.9.2-cp310-cp310-win_amd64.whl", hash = "sha256:42614f829e614808987dd68377cacda32634c2d8399b239a7a43f78bd8e3bdda", size = 159535 },
    { url = "https://files.pythonhosted.org/packages/90/6d/f272dbbe0a23575e57773272f02a237b51f4e4f33317bf28b2b8be47ac3d/ndindex-1.9.2-cp311-cp311-macosx_10_9_x86_64.whl", hash = "sha256:1fa2e521a872870d55fa6fa85399f16c1c20bbe4e3e315bbfc80e3ea92561334", size = 163453 },
    { url = "https://files.pythonhosted.org/packages/77/f6/8ff749841f6f8f4096184e8e158e48d572358d4ad0ba1055728e4f7e0f44/ndindex-1.9.2-cp311-cp311-macosx_11_0_arm64.whl", hash = "sha256:6b0ef52d15fa8755d00a6868c799ff4227f1f453901a6f4de395586f9a435b7a", size = 161947 },
    { url = "https://files.pythonhosted.org/packages/51/2d/bfc284ecc9b24acb916f5d04a69357ae56e0b6073286eaa71cf54bf0b136/ndindex-1.9.2-cp311-cp311-manylinux_2_17_x86_64.manylinux2014_x86_64.whl", hash = "sha256:f647eda61cae68a260017118ad8daac4d580ad221ff922bbaa1526e30e350feb", size = 506119 },
    { url = "https://files.pythonhosted.org/packages/5d/6b/83e328c3dc41ff244d7e79cd24ac62fff96405a3ea948810b2fa883c14f5/ndindex-1.9.2-cp311-cp311-manylinux_2_5_i686.manylinux1_i686.manylinux_2_17_i686.manylinux2014_i686.whl", hash = "sha256:384520b4d9f52cb2fd1d324e6f278ec422b2cc2885e95a00587394bf6f56a798", size = 485492 },
    { url = "https://files.pythonhosted.org/packages/87/f4/8a3a3c0d541d96a6cd39026a1211647d0fcbf047f8bac4332e4b95f54e8b/ndindex-1.9.2-cp311-cp311-musllinux_1_2_i686.whl", hash = "sha256:e2dd75a6e25269b66607f1722acd72e8f086837b2c58275d31b3bdfdf8a095bf", size = 489557 },
    { url = "https://files.pythonhosted.org/packages/0f/5c/5e96422400fad72762e85e3cc3a4bd52b11476b990c4e7df25836e8e9c0c/ndindex-1.9.2-cp311-cp311-musllinux_1_2_x86_64.whl", hash = "sha256:8634be005b18034846163067bce78a0209fab65e4bc77e0bc333aa160ef12b7a", size = 506268 },
    { url = "https://files.pythonhosted.org/packages/f8/8b/5948067de44c5484aa8a4db640b8b5dc5cc9b394e9f547a23fd694edf399/ndindex-1.9.2-cp311-cp311-win32.whl", hash = "sha256:89172e90e56a409197cbbe12a49aa16c83879274ca4f61fd8a03b30c6c90e3ca", size = 151566 },
    { url = "https://files.pythonhosted.org/packages/b0/f6/b2fde7ec7880d51f7280bb5e974e400bb716e3054048c409ba35ba509823/ndindex-1.9.2-cp311-cp311-win_amd64.whl", hash = "sha256:d23f07831d28bb3c04c234936b6038078cd7c0c4966d2e2e37738edad6435f9f", size = 159516 },
    { url = "https://files.pythonhosted.org/packages/d7/61/9e7a4f9fd6504b8e34c20fe8df01ce78ea54b3c7124e4085ba93ede0cba9/ndindex-1.9.2-pp310-pypy310_pp73-macosx_10_15_x86_64.whl", hash = "sha256:f32019691f52314d6b7ae0168f6c148f94fecda92cd84cc0fd94331982a55f37", size = 147207 },
    { url = "https://files.pythonhosted.org/packages/0d/46/ad616f44c759e6026dcfed5ebc990a2303ba478ecf3edb5216088233d5b6/ndindex-1.9.2-pp310-pypy310_pp73-macosx_11_0_arm64.whl", hash = "sha256:c6aa27f552a810e60e207fca372db94147811ca9228a728d3529a908197d35ce", size = 147005 },
    { url = "https://files.pythonhosted.org/packages/3b/a7/2f2f38620d84c68e40a91521beb5b695ec4c8ad99795d2a89021fdced592/ndindex-1.9.2-pp310-pypy310_pp73-manylinux_2_5_i686.manylinux1_i686.manylinux_2_17_i686.manylinux2014_i686.whl", hash = "sha256:67e02762cd342d0e722f47a26ba546d5709e4b17205bda504228ed455f31b690", size = 163542 },
    { url = "https://files.pythonhosted.org/packages/92/29/048cfd992465e0b66ffd9443eeaf5a9fd596f2ba5c8d470b8445f8c959e9/ndindex-1.9.2-pp310-pypy310_pp73-manylinux_2_5_x86_64.manylinux1_x86_64.manylinux_2_17_x86_64.manylinux2014_x86_64.whl", hash = "sha256:4750ded2e1d2941cda4604aade162452ed5eccffd6737e072359a5a633acd5eb", size = 160084 },
    { url = "https://files.pythonhosted.org/packages/dc/41/7f993f571958d9352d92a4136e8f191713372491c20096a65ac9ab64499b/ndindex-1.9.2-pp310-pypy310_pp73-win_amd64.whl", hash = "sha256:e8c33c2feedefde0789505ffb4b1324c6cb1adf553923f6bff7084910d37740b", size = 150322 },
]

[[package]]
name = "nest-asyncio"
version = "1.6.0"
source = { registry = "https://pypi.org/simple" }
sdist = { url = "https://files.pythonhosted.org/packages/83/f8/51569ac65d696c8ecbee95938f89d4abf00f47d58d48f6fbabfe8f0baefe/nest_asyncio-1.6.0.tar.gz", hash = "sha256:6f172d5449aca15afd6c646851f4e31e02c598d553a667e38cafa997cfec55fe", size = 7418 }
wheels = [
    { url = "https://files.pythonhosted.org/packages/a0/c4/c2971a3ba4c6103a3d10c4b0f24f461ddc027f0f09763220cf35ca1401b3/nest_asyncio-1.6.0-py3-none-any.whl", hash = "sha256:87af6efd6b5e897c81050477ef65c62e2b2f35d51703cae01aff2905b1852e1c", size = 5195 },
]

[[package]]
name = "networkx"
version = "3.2.1"
source = { registry = "https://pypi.org/simple" }
sdist = { url = "https://files.pythonhosted.org/packages/c4/80/a84676339aaae2f1cfdf9f418701dd634aef9cc76f708ef55c36ff39c3ca/networkx-3.2.1.tar.gz", hash = "sha256:9f1bb5cf3409bf324e0a722c20bdb4c20ee39bf1c30ce8ae499c8502b0b5e0c6", size = 2073928 }
wheels = [
    { url = "https://files.pythonhosted.org/packages/d5/f0/8fbc882ca80cf077f1b246c0e3c3465f7f415439bdea6b899f6b19f61f70/networkx-3.2.1-py3-none-any.whl", hash = "sha256:f18c69adc97877c42332c170849c96cefa91881c99a7cb3e95b7c659ebdc1ec2", size = 1647772 },
]

[[package]]
name = "nh3"
version = "0.2.18"
source = { registry = "https://pypi.org/simple" }
sdist = { url = "https://files.pythonhosted.org/packages/62/73/10df50b42ddb547a907deeb2f3c9823022580a7a47281e8eae8e003a9639/nh3-0.2.18.tar.gz", hash = "sha256:94a166927e53972a9698af9542ace4e38b9de50c34352b962f4d9a7d4c927af4", size = 15028 }
wheels = [
    { url = "https://files.pythonhosted.org/packages/b3/89/1daff5d9ba5a95a157c092c7c5f39b8dd2b1ddb4559966f808d31cfb67e0/nh3-0.2.18-cp37-abi3-macosx_10_12_x86_64.macosx_11_0_arm64.macosx_10_12_universal2.whl", hash = "sha256:14c5a72e9fe82aea5fe3072116ad4661af5cf8e8ff8fc5ad3450f123e4925e86", size = 1374474 },
    { url = "https://files.pythonhosted.org/packages/2c/b6/42fc3c69cabf86b6b81e4c051a9b6e249c5ba9f8155590222c2622961f58/nh3-0.2.18-cp37-abi3-macosx_10_12_x86_64.whl", hash = "sha256:7b7c2a3c9eb1a827d42539aa64091640bd275b81e097cd1d8d82ef91ffa2e811", size = 694573 },
    { url = "https://files.pythonhosted.org/packages/45/b9/833f385403abaf0023c6547389ec7a7acf141ddd9d1f21573723a6eab39a/nh3-0.2.18-cp37-abi3-manylinux_2_17_aarch64.manylinux2014_aarch64.whl", hash = "sha256:42c64511469005058cd17cc1537578eac40ae9f7200bedcfd1fc1a05f4f8c200", size = 844082 },
    { url = "https://files.pythonhosted.org/packages/05/2b/85977d9e11713b5747595ee61f381bc820749daf83f07b90b6c9964cf932/nh3-0.2.18-cp37-abi3-manylinux_2_17_armv7l.manylinux2014_armv7l.whl", hash = "sha256:0411beb0589eacb6734f28d5497ca2ed379eafab8ad8c84b31bb5c34072b7164", size = 782460 },
    { url = "https://files.pythonhosted.org/packages/72/f2/5c894d5265ab80a97c68ca36f25c8f6f0308abac649aaf152b74e7e854a8/nh3-0.2.18-cp37-abi3-manylinux_2_17_ppc64.manylinux2014_ppc64.whl", hash = "sha256:5f36b271dae35c465ef5e9090e1fdaba4a60a56f0bb0ba03e0932a66f28b9189", size = 879827 },
    { url = "https://files.pythonhosted.org/packages/ab/a7/375afcc710dbe2d64cfbd69e31f82f3e423d43737258af01f6a56d844085/nh3-0.2.18-cp37-abi3-manylinux_2_17_ppc64le.manylinux2014_ppc64le.whl", hash = "sha256:34c03fa78e328c691f982b7c03d4423bdfd7da69cd707fe572f544cf74ac23ad", size = 841080 },
    { url = "https://files.pythonhosted.org/packages/c2/a8/3bb02d0c60a03ad3a112b76c46971e9480efa98a8946677b5a59f60130ca/nh3-0.2.18-cp37-abi3-manylinux_2_17_s390x.manylinux2014_s390x.whl", hash = "sha256:19aaba96e0f795bd0a6c56291495ff59364f4300d4a39b29a0abc9cb3774a84b", size = 924144 },
    { url = "https://files.pythonhosted.org/packages/1b/63/6ab90d0e5225ab9780f6c9fb52254fa36b52bb7c188df9201d05b647e5e1/nh3-0.2.18-cp37-abi3-manylinux_2_17_x86_64.manylinux2014_x86_64.whl", hash = "sha256:de3ceed6e661954871d6cd78b410213bdcb136f79aafe22aa7182e028b8c7307", size = 769192 },
    { url = "https://files.pythonhosted.org/packages/a4/17/59391c28580e2c32272761629893e761442fc7666da0b1cdb479f3b67b88/nh3-0.2.18-cp37-abi3-manylinux_2_5_i686.manylinux1_i686.whl", hash = "sha256:6955369e4d9f48f41e3f238a9e60f9410645db7e07435e62c6a9ea6135a4907f", size = 791042 },
    { url = "https://files.pythonhosted.org/packages/a3/da/0c4e282bc3cff4a0adf37005fa1fb42257673fbc1bbf7d1ff639ec3d255a/nh3-0.2.18-cp37-abi3-musllinux_1_2_aarch64.whl", hash = "sha256:f0eca9ca8628dbb4e916ae2491d72957fdd35f7a5d326b7032a345f111ac07fe", size = 1010073 },
    { url = "https://files.pythonhosted.org/packages/de/81/c291231463d21da5f8bba82c8167a6d6893cc5419b0639801ee5d3aeb8a9/nh3-0.2.18-cp37-abi3-musllinux_1_2_armv7l.whl", hash = "sha256:3a157ab149e591bb638a55c8c6bcb8cdb559c8b12c13a8affaba6cedfe51713a", size = 1029782 },
    { url = "https://files.pythonhosted.org/packages/63/1d/842fed85cf66c973be0aed8770093d6a04741f65e2c388ddd4c07fd3296e/nh3-0.2.18-cp37-abi3-musllinux_1_2_i686.whl", hash = "sha256:c8b3a1cebcba9b3669ed1a84cc65bf005728d2f0bc1ed2a6594a992e817f3a50", size = 942504 },
    { url = "https://files.pythonhosted.org/packages/eb/61/73a007c74c37895fdf66e0edcd881f5eaa17a348ff02f4bb4bc906d61085/nh3-0.2.18-cp37-abi3-musllinux_1_2_x86_64.whl", hash = "sha256:36c95d4b70530b320b365659bb5034341316e6a9b30f0b25fa9c9eff4c27a204", size = 941541 },
    { url = "https://files.pythonhosted.org/packages/78/48/54a788fc9428e481b2f58e0cd8564f6c74ffb6e9ef73d39e8acbeae8c629/nh3-0.2.18-cp37-abi3-win32.whl", hash = "sha256:a7f1b5b2c15866f2db413a3649a8fe4fd7b428ae58be2c0f6bca5eefd53ca2be", size = 573750 },
    { url = "https://files.pythonhosted.org/packages/26/8d/53c5b19c4999bdc6ba95f246f4ef35ca83d7d7423e5e38be43ad66544e5d/nh3-0.2.18-cp37-abi3-win_amd64.whl", hash = "sha256:8ce0f819d2f1933953fca255db2471ad58184a60508f03e6285e5114b6254844", size = 579012 },
]

[[package]]
name = "notebook"
version = "7.2.2"
source = { registry = "https://pypi.org/simple" }
dependencies = [
    { name = "jupyter-server" },
    { name = "jupyterlab" },
    { name = "jupyterlab-server" },
    { name = "notebook-shim" },
    { name = "tornado" },
]
sdist = { url = "https://files.pythonhosted.org/packages/0f/33/30b83c1c84e368087059bde1269549612584924db156bff53654e165a498/notebook-7.2.2.tar.gz", hash = "sha256:2ef07d4220421623ad3fe88118d687bc0450055570cdd160814a59cf3a1c516e", size = 4948876 }
wheels = [
    { url = "https://files.pythonhosted.org/packages/46/77/53732fbf48196af9e51c2a61833471021c1d77d335d57b96ee3588c0c53d/notebook-7.2.2-py3-none-any.whl", hash = "sha256:c89264081f671bc02eec0ed470a627ed791b9156cad9285226b31611d3e9fe1c", size = 5037123 },
]

[[package]]
name = "notebook-shim"
version = "0.2.4"
source = { registry = "https://pypi.org/simple" }
dependencies = [
    { name = "jupyter-server" },
]
sdist = { url = "https://files.pythonhosted.org/packages/54/d2/92fa3243712b9a3e8bafaf60aac366da1cada3639ca767ff4b5b3654ec28/notebook_shim-0.2.4.tar.gz", hash = "sha256:b4b2cfa1b65d98307ca24361f5b30fe785b53c3fd07b7a47e89acb5e6ac638cb", size = 13167 }
wheels = [
    { url = "https://files.pythonhosted.org/packages/f9/33/bd5b9137445ea4b680023eb0469b2bb969d61303dedb2aac6560ff3d14a1/notebook_shim-0.2.4-py3-none-any.whl", hash = "sha256:411a5be4e9dc882a074ccbcae671eda64cceb068767e9a3419096986560e1cef", size = 13307 },
]

[[package]]
name = "numba"
version = "0.60.0"
source = { registry = "https://pypi.org/simple" }
dependencies = [
    { name = "llvmlite" },
    { name = "numpy" },
]
sdist = { url = "https://files.pythonhosted.org/packages/3c/93/2849300a9184775ba274aba6f82f303343669b0592b7bb0849ea713dabb0/numba-0.60.0.tar.gz", hash = "sha256:5df6158e5584eece5fc83294b949fd30b9f1125df7708862205217e068aabf16", size = 2702171 }
wheels = [
    { url = "https://files.pythonhosted.org/packages/f7/cf/baa13a7e3556d73d9e38021e6d6aa4aeb30d8b94545aa8b70d0f24a1ccc4/numba-0.60.0-cp310-cp310-macosx_10_9_x86_64.whl", hash = "sha256:5d761de835cd38fb400d2c26bb103a2726f548dc30368853121d66201672e651", size = 2647627 },
    { url = "https://files.pythonhosted.org/packages/ac/ba/4b57fa498564457c3cc9fc9e570a6b08e6086c74220f24baaf04e54b995f/numba-0.60.0-cp310-cp310-macosx_11_0_arm64.whl", hash = "sha256:159e618ef213fba758837f9837fb402bbe65326e60ba0633dbe6c7f274d42c1b", size = 2650322 },
    { url = "https://files.pythonhosted.org/packages/28/98/7ea97ee75870a54f938a8c70f7e0be4495ba5349c5f9db09d467c4a5d5b7/numba-0.60.0-cp310-cp310-manylinux2014_aarch64.manylinux_2_17_aarch64.whl", hash = "sha256:1527dc578b95c7c4ff248792ec33d097ba6bef9eda466c948b68dfc995c25781", size = 3407390 },
    { url = "https://files.pythonhosted.org/packages/79/58/cb4ac5b8f7ec64200460aef1fed88258fb872ceef504ab1f989d2ff0f684/numba-0.60.0-cp310-cp310-manylinux2014_x86_64.manylinux_2_17_x86_64.whl", hash = "sha256:fe0b28abb8d70f8160798f4de9d486143200f34458d34c4a214114e445d7124e", size = 3699694 },
    { url = "https://files.pythonhosted.org/packages/1c/b0/c61a93ca947d12233ff45de506ddbf52af3f752066a0b8be4d27426e16da/numba-0.60.0-cp310-cp310-win_amd64.whl", hash = "sha256:19407ced081d7e2e4b8d8c36aa57b7452e0283871c296e12d798852bc7d7f198", size = 2687030 },
    { url = "https://files.pythonhosted.org/packages/98/ad/df18d492a8f00d29a30db307904b9b296e37507034eedb523876f3a2e13e/numba-0.60.0-cp311-cp311-macosx_10_9_x86_64.whl", hash = "sha256:a17b70fc9e380ee29c42717e8cc0bfaa5556c416d94f9aa96ba13acb41bdece8", size = 2647254 },
    { url = "https://files.pythonhosted.org/packages/9a/51/a4dc2c01ce7a850b8e56ff6d5381d047a5daea83d12bad08aa071d34b2ee/numba-0.60.0-cp311-cp311-macosx_11_0_arm64.whl", hash = "sha256:3fb02b344a2a80efa6f677aa5c40cd5dd452e1b35f8d1c2af0dfd9ada9978e4b", size = 2649970 },
    { url = "https://files.pythonhosted.org/packages/f9/4c/8889ac94c0b33dca80bed11564b8c6d9ea14d7f094e674c58e5c5b05859b/numba-0.60.0-cp311-cp311-manylinux2014_aarch64.manylinux_2_17_aarch64.whl", hash = "sha256:5f4fde652ea604ea3c86508a3fb31556a6157b2c76c8b51b1d45eb40c8598703", size = 3412492 },
    { url = "https://files.pythonhosted.org/packages/57/03/2b4245b05b71c0cee667e6a0b51606dfa7f4157c9093d71c6b208385a611/numba-0.60.0-cp311-cp311-manylinux2014_x86_64.manylinux_2_17_x86_64.whl", hash = "sha256:4142d7ac0210cc86432b818338a2bc368dc773a2f5cf1e32ff7c5b378bd63ee8", size = 3705018 },
    { url = "https://files.pythonhosted.org/packages/79/89/2d924ca60dbf949f18a6fec223a2445f5f428d9a5f97a6b29c2122319015/numba-0.60.0-cp311-cp311-win_amd64.whl", hash = "sha256:cac02c041e9b5bc8cf8f2034ff6f0dbafccd1ae9590dc146b3a02a45e53af4e2", size = 2686920 },
]

[[package]]
name = "numexpr"
version = "2.10.1"
source = { registry = "https://pypi.org/simple" }
dependencies = [
    { name = "numpy" },
]
sdist = { url = "https://files.pythonhosted.org/packages/f9/61/dd156698c6211a877170303b49be711f6952570c2a03bfdd2ae3217fb213/numexpr-2.10.1.tar.gz", hash = "sha256:9bba99d354a65f1a008ab8b87f07d84404c668e66bab624df5b6b5373403cf81", size = 101580 }
wheels = [
    { url = "https://files.pythonhosted.org/packages/35/e3/7fcce966d3447535f534d5d9d63260060c64062f0b1240d9aa86e2a2ff9c/numexpr-2.10.1-cp310-cp310-macosx_10_9_x86_64.whl", hash = "sha256:bbd35f17f6efc00ebd4a480192af1ee30996094a0d5343b131b0e90e61e8b554", size = 141365 },
    { url = "https://files.pythonhosted.org/packages/1d/92/07a85f90737df22abf0355a86790eb698015e6886332a89765f78d188ff7/numexpr-2.10.1-cp310-cp310-macosx_11_0_arm64.whl", hash = "sha256:fecdf4bf3c1250e56583db0a4a80382a259ba4c2e1efa13e04ed43f0938071f5", size = 130975 },
    { url = "https://files.pythonhosted.org/packages/0b/43/05ccb35fef17d4c88fb6f079807b9aef93cf58bf738385ac1197e008ab58/numexpr-2.10.1-cp310-cp310-manylinux_2_27_aarch64.manylinux_2_28_aarch64.whl", hash = "sha256:b2efa499f460124538a5b4f1bf2e77b28eb443ee244cc5573ed0f6a069ebc635", size = 402895 },
    { url = "https://files.pythonhosted.org/packages/0e/e2/f07ab8322b1cd207e562b417c746fb006367f190955ba1dbf17981bcfcd9/numexpr-2.10.1-cp310-cp310-manylinux_2_27_x86_64.manylinux_2_28_x86_64.whl", hash = "sha256:ac23a72eff10f928f23b147bdeb0f1b774e862abe332fc9bf4837e9f1bc0bbf9", size = 405008 },
    { url = "https://files.pythonhosted.org/packages/8c/c3/bae733aa8e4acda51613dd1a039ca05d0b2d0544a593ccf4f7b8761e8679/numexpr-2.10.1-cp310-cp310-musllinux_1_2_x86_64.whl", hash = "sha256:b28eaf45f1cc1048aad9e90e3a8ada1aef58c5f8155a85267dc781b37998c046", size = 1375671 },
    { url = "https://files.pythonhosted.org/packages/00/99/6f3d06548abf29af0d0398be6a33adc81de2f3e10e3735449b219bf6be75/numexpr-2.10.1-cp310-cp310-win32.whl", hash = "sha256:4f0985bd1c493b23b5aad7d81fa174798f3812efb78d14844194834c9fee38b8", size = 148087 },
    { url = "https://files.pythonhosted.org/packages/6a/6e/c1db0f99c04240cff8a80334a50c74708bdd90b319b87799867f1f84bca9/numexpr-2.10.1-cp310-cp310-win_amd64.whl", hash = "sha256:44f6d12a8c44be90199bbb10d3abf467f88951f48a3d1fbbd3c219d121f39c9d", size = 141168 },
    { url = "https://files.pythonhosted.org/packages/98/a2/b72bf13afc815e64779a671c880a9e2753ae62cff10d3a1548b5ba6cf5e8/numexpr-2.10.1-cp311-cp311-macosx_10_9_x86_64.whl", hash = "sha256:a3c0b0bf165b2d886eb981afa4e77873ca076f5d51c491c4d7b8fc10f17c876f", size = 141382 },
    { url = "https://files.pythonhosted.org/packages/ae/dd/2e64a90d5632cc8ceb964f84c801d896411a37edc563def94e2e9873e630/numexpr-2.10.1-cp311-cp311-macosx_11_0_arm64.whl", hash = "sha256:56648a04679063175681195670ad53e5c8ca19668166ed13875199b5600089c7", size = 130940 },
    { url = "https://files.pythonhosted.org/packages/d9/32/1100b44ca545ea969204daf260f747eebea71758f13236374f7a5ef759e1/numexpr-2.10.1-cp311-cp311-manylinux_2_27_aarch64.manylinux_2_28_aarch64.whl", hash = "sha256:ce04ae6efe2a9d0be1a0e114115c3ae70c68b8b8fbc615c5c55c15704b01e6a4", size = 404509 },
    { url = "https://files.pythonhosted.org/packages/2f/b3/55ac60a4003fcc6013ef87a3c97fd7811c5662cb1c19ea438c03601c3d8f/numexpr-2.10.1-cp311-cp311-manylinux_2_27_x86_64.manylinux_2_28_x86_64.whl", hash = "sha256:45f598182b4f5c153222e47d5163c3bee8d5ebcaee7e56dd2a5898d4d97e4473", size = 406661 },
    { url = "https://files.pythonhosted.org/packages/02/89/9b78120ddaf9b4615a7a9ebaffaf93e0931aec0a219e72b7ade9823280a8/numexpr-2.10.1-cp311-cp311-musllinux_1_2_x86_64.whl", hash = "sha256:6a50370bea77ba94c3734a44781c716751354c6bfda2d369af3aed3d67d42871", size = 1377483 },
    { url = "https://files.pythonhosted.org/packages/e1/a7/2d6e4832a23142ccaefe26c3f0e901fd782dd73a30eaef6f78f387cc9f52/numexpr-2.10.1-cp311-cp311-win32.whl", hash = "sha256:fa4009d84a8e6e21790e718a80a22d57fe7f215283576ef2adc4183f7247f3c7", size = 148088 },
    { url = "https://files.pythonhosted.org/packages/06/c6/da8f79ce916598d82d3240318f282eb70120c95dab0e61ece1c67c41434f/numexpr-2.10.1-cp311-cp311-win_amd64.whl", hash = "sha256:fcbf013bb8494e8ef1d11fa3457827c1571c6a3153982d709e5d17594999d4dd", size = 141170 },
]

[[package]]
name = "numpy"
version = "1.26.4"
source = { registry = "https://pypi.org/simple" }
sdist = { url = "https://files.pythonhosted.org/packages/65/6e/09db70a523a96d25e115e71cc56a6f9031e7b8cd166c1ac8438307c14058/numpy-1.26.4.tar.gz", hash = "sha256:2a02aba9ed12e4ac4eb3ea9421c420301a0c6460d9830d74a9df87efa4912010", size = 15786129 }
wheels = [
    { url = "https://files.pythonhosted.org/packages/a7/94/ace0fdea5241a27d13543ee117cbc65868e82213fb31a8eb7fe9ff23f313/numpy-1.26.4-cp310-cp310-macosx_10_9_x86_64.whl", hash = "sha256:9ff0f4f29c51e2803569d7a51c2304de5554655a60c5d776e35b4a41413830d0", size = 20631468 },
    { url = "https://files.pythonhosted.org/packages/20/f7/b24208eba89f9d1b58c1668bc6c8c4fd472b20c45573cb767f59d49fb0f6/numpy-1.26.4-cp310-cp310-macosx_11_0_arm64.whl", hash = "sha256:2e4ee3380d6de9c9ec04745830fd9e2eccb3e6cf790d39d7b98ffd19b0dd754a", size = 13966411 },
    { url = "https://files.pythonhosted.org/packages/fc/a5/4beee6488160798683eed5bdb7eead455892c3b4e1f78d79d8d3f3b084ac/numpy-1.26.4-cp310-cp310-manylinux_2_17_aarch64.manylinux2014_aarch64.whl", hash = "sha256:d209d8969599b27ad20994c8e41936ee0964e6da07478d6c35016bc386b66ad4", size = 14219016 },
    { url = "https://files.pythonhosted.org/packages/4b/d7/ecf66c1cd12dc28b4040b15ab4d17b773b87fa9d29ca16125de01adb36cd/numpy-1.26.4-cp310-cp310-manylinux_2_17_x86_64.manylinux2014_x86_64.whl", hash = "sha256:ffa75af20b44f8dba823498024771d5ac50620e6915abac414251bd971b4529f", size = 18240889 },
    { url = "https://files.pythonhosted.org/packages/24/03/6f229fe3187546435c4f6f89f6d26c129d4f5bed40552899fcf1f0bf9e50/numpy-1.26.4-cp310-cp310-musllinux_1_1_aarch64.whl", hash = "sha256:62b8e4b1e28009ef2846b4c7852046736bab361f7aeadeb6a5b89ebec3c7055a", size = 13876746 },
    { url = "https://files.pythonhosted.org/packages/39/fe/39ada9b094f01f5a35486577c848fe274e374bbf8d8f472e1423a0bbd26d/numpy-1.26.4-cp310-cp310-musllinux_1_1_x86_64.whl", hash = "sha256:a4abb4f9001ad2858e7ac189089c42178fcce737e4169dc61321660f1a96c7d2", size = 18078620 },
    { url = "https://files.pythonhosted.org/packages/d5/ef/6ad11d51197aad206a9ad2286dc1aac6a378059e06e8cf22cd08ed4f20dc/numpy-1.26.4-cp310-cp310-win32.whl", hash = "sha256:bfe25acf8b437eb2a8b2d49d443800a5f18508cd811fea3181723922a8a82b07", size = 5972659 },
    { url = "https://files.pythonhosted.org/packages/19/77/538f202862b9183f54108557bfda67e17603fc560c384559e769321c9d92/numpy-1.26.4-cp310-cp310-win_amd64.whl", hash = "sha256:b97fe8060236edf3662adfc2c633f56a08ae30560c56310562cb4f95500022d5", size = 15808905 },
    { url = "https://files.pythonhosted.org/packages/11/57/baae43d14fe163fa0e4c47f307b6b2511ab8d7d30177c491960504252053/numpy-1.26.4-cp311-cp311-macosx_10_9_x86_64.whl", hash = "sha256:4c66707fabe114439db9068ee468c26bbdf909cac0fb58686a42a24de1760c71", size = 20630554 },
    { url = "https://files.pythonhosted.org/packages/1a/2e/151484f49fd03944c4a3ad9c418ed193cfd02724e138ac8a9505d056c582/numpy-1.26.4-cp311-cp311-macosx_11_0_arm64.whl", hash = "sha256:edd8b5fe47dab091176d21bb6de568acdd906d1887a4584a15a9a96a1dca06ef", size = 13997127 },
    { url = "https://files.pythonhosted.org/packages/79/ae/7e5b85136806f9dadf4878bf73cf223fe5c2636818ba3ab1c585d0403164/numpy-1.26.4-cp311-cp311-manylinux_2_17_aarch64.manylinux2014_aarch64.whl", hash = "sha256:7ab55401287bfec946ced39700c053796e7cc0e3acbef09993a9ad2adba6ca6e", size = 14222994 },
    { url = "https://files.pythonhosted.org/packages/3a/d0/edc009c27b406c4f9cbc79274d6e46d634d139075492ad055e3d68445925/numpy-1.26.4-cp311-cp311-manylinux_2_17_x86_64.manylinux2014_x86_64.whl", hash = "sha256:666dbfb6ec68962c033a450943ded891bed2d54e6755e35e5835d63f4f6931d5", size = 18252005 },
    { url = "https://files.pythonhosted.org/packages/09/bf/2b1aaf8f525f2923ff6cfcf134ae5e750e279ac65ebf386c75a0cf6da06a/numpy-1.26.4-cp311-cp311-musllinux_1_1_aarch64.whl", hash = "sha256:96ff0b2ad353d8f990b63294c8986f1ec3cb19d749234014f4e7eb0112ceba5a", size = 13885297 },
    { url = "https://files.pythonhosted.org/packages/df/a0/4e0f14d847cfc2a633a1c8621d00724f3206cfeddeb66d35698c4e2cf3d2/numpy-1.26.4-cp311-cp311-musllinux_1_1_x86_64.whl", hash = "sha256:60dedbb91afcbfdc9bc0b1f3f402804070deed7392c23eb7a7f07fa857868e8a", size = 18093567 },
    { url = "https://files.pythonhosted.org/packages/d2/b7/a734c733286e10a7f1a8ad1ae8c90f2d33bf604a96548e0a4a3a6739b468/numpy-1.26.4-cp311-cp311-win32.whl", hash = "sha256:1af303d6b2210eb850fcf03064d364652b7120803a0b872f5211f5234b399f20", size = 5968812 },
    { url = "https://files.pythonhosted.org/packages/3f/6b/5610004206cf7f8e7ad91c5a85a8c71b2f2f8051a0c0c4d5916b76d6cbb2/numpy-1.26.4-cp311-cp311-win_amd64.whl", hash = "sha256:cd25bcecc4974d09257ffcd1f098ee778f7834c3ad767fe5db785be9a4aa9cb2", size = 15811913 },
]

[[package]]
name = "overrides"
version = "7.7.0"
source = { registry = "https://pypi.org/simple" }
sdist = { url = "https://files.pythonhosted.org/packages/36/86/b585f53236dec60aba864e050778b25045f857e17f6e5ea0ae95fe80edd2/overrides-7.7.0.tar.gz", hash = "sha256:55158fa3d93b98cc75299b1e67078ad9003ca27945c76162c1c0766d6f91820a", size = 22812 }
wheels = [
    { url = "https://files.pythonhosted.org/packages/2c/ab/fc8290c6a4c722e5514d80f62b2dc4c4df1a68a41d1364e625c35990fcf3/overrides-7.7.0-py3-none-any.whl", hash = "sha256:c7ed9d062f78b8e4c1a7b70bd8796b35ead4d9f510227ef9c5dc7626c60d7e49", size = 17832 },
]

[[package]]
name = "packaging"
version = "24.1"
source = { registry = "https://pypi.org/simple" }
sdist = { url = "https://files.pythonhosted.org/packages/51/65/50db4dda066951078f0a96cf12f4b9ada6e4b811516bf0262c0f4f7064d4/packaging-24.1.tar.gz", hash = "sha256:026ed72c8ed3fcce5bf8950572258698927fd1dbda10a5e981cdf0ac37f4f002", size = 148788 }
wheels = [
    { url = "https://files.pythonhosted.org/packages/08/aa/cc0199a5f0ad350994d660967a8efb233fe0416e4639146c089643407ce6/packaging-24.1-py3-none-any.whl", hash = "sha256:5b8f2217dbdbd2f7f384c41c628544e6d52f2d0f53c6d0c3ea61aa5d1d7ff124", size = 53985 },
]

[[package]]
name = "pandas"
version = "2.2.3"
source = { registry = "https://pypi.org/simple" }
dependencies = [
    { name = "numpy" },
    { name = "python-dateutil" },
    { name = "pytz" },
    { name = "tzdata" },
]
sdist = { url = "https://files.pythonhosted.org/packages/9c/d6/9f8431bacc2e19dca897724cd097b1bb224a6ad5433784a44b587c7c13af/pandas-2.2.3.tar.gz", hash = "sha256:4f18ba62b61d7e192368b84517265a99b4d7ee8912f8708660fb4a366cc82667", size = 4399213 }
wheels = [
    { url = "https://files.pythonhosted.org/packages/aa/70/c853aec59839bceed032d52010ff5f1b8d87dc3114b762e4ba2727661a3b/pandas-2.2.3-cp310-cp310-macosx_10_9_x86_64.whl", hash = "sha256:1948ddde24197a0f7add2bdc4ca83bf2b1ef84a1bc8ccffd95eda17fd836ecb5", size = 12580827 },
    { url = "https://files.pythonhosted.org/packages/99/f2/c4527768739ffa4469b2b4fff05aa3768a478aed89a2f271a79a40eee984/pandas-2.2.3-cp310-cp310-macosx_11_0_arm64.whl", hash = "sha256:381175499d3802cde0eabbaf6324cce0c4f5d52ca6f8c377c29ad442f50f6348", size = 11303897 },
    { url = "https://files.pythonhosted.org/packages/ed/12/86c1747ea27989d7a4064f806ce2bae2c6d575b950be087837bdfcabacc9/pandas-2.2.3-cp310-cp310-manylinux2014_aarch64.manylinux_2_17_aarch64.whl", hash = "sha256:d9c45366def9a3dd85a6454c0e7908f2b3b8e9c138f5dc38fed7ce720d8453ed", size = 66480908 },
    { url = "https://files.pythonhosted.org/packages/44/50/7db2cd5e6373ae796f0ddad3675268c8d59fb6076e66f0c339d61cea886b/pandas-2.2.3-cp310-cp310-manylinux_2_17_x86_64.manylinux2014_x86_64.whl", hash = "sha256:86976a1c5b25ae3f8ccae3a5306e443569ee3c3faf444dfd0f41cda24667ad57", size = 13064210 },
    { url = "https://files.pythonhosted.org/packages/61/61/a89015a6d5536cb0d6c3ba02cebed51a95538cf83472975275e28ebf7d0c/pandas-2.2.3-cp310-cp310-musllinux_1_2_aarch64.whl", hash = "sha256:b8661b0238a69d7aafe156b7fa86c44b881387509653fdf857bebc5e4008ad42", size = 16754292 },
    { url = "https://files.pythonhosted.org/packages/ce/0d/4cc7b69ce37fac07645a94e1d4b0880b15999494372c1523508511b09e40/pandas-2.2.3-cp310-cp310-musllinux_1_2_x86_64.whl", hash = "sha256:37e0aced3e8f539eccf2e099f65cdb9c8aa85109b0be6e93e2baff94264bdc6f", size = 14416379 },
    { url = "https://files.pythonhosted.org/packages/31/9e/6ebb433de864a6cd45716af52a4d7a8c3c9aaf3a98368e61db9e69e69a9c/pandas-2.2.3-cp310-cp310-win_amd64.whl", hash = "sha256:56534ce0746a58afaf7942ba4863e0ef81c9c50d3f0ae93e9497d6a41a057645", size = 11598471 },
    { url = "https://files.pythonhosted.org/packages/a8/44/d9502bf0ed197ba9bf1103c9867d5904ddcaf869e52329787fc54ed70cc8/pandas-2.2.3-cp311-cp311-macosx_10_9_x86_64.whl", hash = "sha256:66108071e1b935240e74525006034333f98bcdb87ea116de573a6a0dccb6c039", size = 12602222 },
    { url = "https://files.pythonhosted.org/packages/52/11/9eac327a38834f162b8250aab32a6781339c69afe7574368fffe46387edf/pandas-2.2.3-cp311-cp311-macosx_11_0_arm64.whl", hash = "sha256:7c2875855b0ff77b2a64a0365e24455d9990730d6431b9e0ee18ad8acee13dbd", size = 11321274 },
    { url = "https://files.pythonhosted.org/packages/45/fb/c4beeb084718598ba19aa9f5abbc8aed8b42f90930da861fcb1acdb54c3a/pandas-2.2.3-cp311-cp311-manylinux2014_aarch64.manylinux_2_17_aarch64.whl", hash = "sha256:cd8d0c3be0515c12fed0bdbae072551c8b54b7192c7b1fda0ba56059a0179698", size = 15579836 },
    { url = "https://files.pythonhosted.org/packages/cd/5f/4dba1d39bb9c38d574a9a22548c540177f78ea47b32f99c0ff2ec499fac5/pandas-2.2.3-cp311-cp311-manylinux_2_17_x86_64.manylinux2014_x86_64.whl", hash = "sha256:c124333816c3a9b03fbeef3a9f230ba9a737e9e5bb4060aa2107a86cc0a497fc", size = 13058505 },
    { url = "https://files.pythonhosted.org/packages/b9/57/708135b90391995361636634df1f1130d03ba456e95bcf576fada459115a/pandas-2.2.3-cp311-cp311-musllinux_1_2_aarch64.whl", hash = "sha256:63cc132e40a2e084cf01adf0775b15ac515ba905d7dcca47e9a251819c575ef3", size = 16744420 },
    { url = "https://files.pythonhosted.org/packages/86/4a/03ed6b7ee323cf30404265c284cee9c65c56a212e0a08d9ee06984ba2240/pandas-2.2.3-cp311-cp311-musllinux_1_2_x86_64.whl", hash = "sha256:29401dbfa9ad77319367d36940cd8a0b3a11aba16063e39632d98b0e931ddf32", size = 14440457 },
    { url = "https://files.pythonhosted.org/packages/ed/8c/87ddf1fcb55d11f9f847e3c69bb1c6f8e46e2f40ab1a2d2abadb2401b007/pandas-2.2.3-cp311-cp311-win_amd64.whl", hash = "sha256:3fc6873a41186404dad67245896a6e440baacc92f5b716ccd1bc9ed2995ab2c5", size = 11617166 },
]

[[package]]
name = "pandocfilters"
version = "1.5.1"
source = { registry = "https://pypi.org/simple" }
sdist = { url = "https://files.pythonhosted.org/packages/70/6f/3dd4940bbe001c06a65f88e36bad298bc7a0de5036115639926b0c5c0458/pandocfilters-1.5.1.tar.gz", hash = "sha256:002b4a555ee4ebc03f8b66307e287fa492e4a77b4ea14d3f934328297bb4939e", size = 8454 }
wheels = [
    { url = "https://files.pythonhosted.org/packages/ef/af/4fbc8cab944db5d21b7e2a5b8e9211a03a79852b1157e2c102fcc61ac440/pandocfilters-1.5.1-py2.py3-none-any.whl", hash = "sha256:93be382804a9cdb0a7267585f157e5d1731bbe5545a85b268d6f5fe6232de2bc", size = 8663 },
]

[[package]]
name = "parso"
version = "0.8.4"
source = { registry = "https://pypi.org/simple" }
sdist = { url = "https://files.pythonhosted.org/packages/66/94/68e2e17afaa9169cf6412ab0f28623903be73d1b32e208d9e8e541bb086d/parso-0.8.4.tar.gz", hash = "sha256:eb3a7b58240fb99099a345571deecc0f9540ea5f4dd2fe14c2a99d6b281ab92d", size = 400609 }
wheels = [
    { url = "https://files.pythonhosted.org/packages/c6/ac/dac4a63f978e4dcb3c6d3a78c4d8e0192a113d288502a1216950c41b1027/parso-0.8.4-py2.py3-none-any.whl", hash = "sha256:a418670a20291dacd2dddc80c377c5c3791378ee1e8d12bffc35420643d43f18", size = 103650 },
]

[[package]]
name = "pexpect"
version = "4.9.0"
source = { registry = "https://pypi.org/simple" }
dependencies = [
    { name = "ptyprocess" },
]
sdist = { url = "https://files.pythonhosted.org/packages/42/92/cc564bf6381ff43ce1f4d06852fc19a2f11d180f23dc32d9588bee2f149d/pexpect-4.9.0.tar.gz", hash = "sha256:ee7d41123f3c9911050ea2c2dac107568dc43b2d3b0c7557a33212c398ead30f", size = 166450 }
wheels = [
    { url = "https://files.pythonhosted.org/packages/9e/c3/059298687310d527a58bb01f3b1965787ee3b40dce76752eda8b44e9a2c5/pexpect-4.9.0-py2.py3-none-any.whl", hash = "sha256:7236d1e080e4936be2dc3e326cec0af72acf9212a7e1d060210e70a47e253523", size = 63772 },
]

[[package]]
name = "pillow"
version = "11.0.0"
source = { registry = "https://pypi.org/simple" }
sdist = { url = "https://files.pythonhosted.org/packages/a5/26/0d95c04c868f6bdb0c447e3ee2de5564411845e36a858cfd63766bc7b563/pillow-11.0.0.tar.gz", hash = "sha256:72bacbaf24ac003fea9bff9837d1eedb6088758d41e100c1552930151f677739", size = 46737780 }
wheels = [
    { url = "https://files.pythonhosted.org/packages/98/fb/a6ce6836bd7fd93fbf9144bf54789e02babc27403b50a9e1583ee877d6da/pillow-11.0.0-cp310-cp310-macosx_10_10_x86_64.whl", hash = "sha256:6619654954dc4936fcff82db8eb6401d3159ec6be81e33c6000dfd76ae189947", size = 3154708 },
    { url = "https://files.pythonhosted.org/packages/6a/1d/1f51e6e912d8ff316bb3935a8cda617c801783e0b998bf7a894e91d3bd4c/pillow-11.0.0-cp310-cp310-macosx_11_0_arm64.whl", hash = "sha256:b3c5ac4bed7519088103d9450a1107f76308ecf91d6dabc8a33a2fcfb18d0fba", size = 2979223 },
    { url = "https://files.pythonhosted.org/packages/90/83/e2077b0192ca8a9ef794dbb74700c7e48384706467067976c2a95a0f40a1/pillow-11.0.0-cp310-cp310-manylinux_2_17_aarch64.manylinux2014_aarch64.whl", hash = "sha256:a65149d8ada1055029fcb665452b2814fe7d7082fcb0c5bed6db851cb69b2086", size = 4183167 },
    { url = "https://files.pythonhosted.org/packages/0e/74/467af0146970a98349cdf39e9b79a6cc8a2e7558f2c01c28a7b6b85c5bda/pillow-11.0.0-cp310-cp310-manylinux_2_17_x86_64.manylinux2014_x86_64.whl", hash = "sha256:88a58d8ac0cc0e7f3a014509f0455248a76629ca9b604eca7dc5927cc593c5e9", size = 4283912 },
    { url = "https://files.pythonhosted.org/packages/85/b1/d95d4f7ca3a6c1ae120959605875a31a3c209c4e50f0029dc1a87566cf46/pillow-11.0.0-cp310-cp310-manylinux_2_28_aarch64.whl", hash = "sha256:c26845094b1af3c91852745ae78e3ea47abf3dbcd1cf962f16b9a5fbe3ee8488", size = 4195815 },
    { url = "https://files.pythonhosted.org/packages/41/c3/94f33af0762ed76b5a237c5797e088aa57f2b7fa8ee7932d399087be66a8/pillow-11.0.0-cp310-cp310-manylinux_2_28_x86_64.whl", hash = "sha256:1a61b54f87ab5786b8479f81c4b11f4d61702830354520837f8cc791ebba0f5f", size = 4366117 },
    { url = "https://files.pythonhosted.org/packages/ba/3c/443e7ef01f597497268899e1cca95c0de947c9bbf77a8f18b3c126681e5d/pillow-11.0.0-cp310-cp310-musllinux_1_2_aarch64.whl", hash = "sha256:674629ff60030d144b7bca2b8330225a9b11c482ed408813924619c6f302fdbb", size = 4278607 },
    { url = "https://files.pythonhosted.org/packages/26/95/1495304448b0081e60c0c5d63f928ef48bb290acee7385804426fa395a21/pillow-11.0.0-cp310-cp310-musllinux_1_2_x86_64.whl", hash = "sha256:598b4e238f13276e0008299bd2482003f48158e2b11826862b1eb2ad7c768b97", size = 4410685 },
    { url = "https://files.pythonhosted.org/packages/45/da/861e1df971ef0de9870720cb309ca4d553b26a9483ec9be3a7bf1de4a095/pillow-11.0.0-cp310-cp310-win32.whl", hash = "sha256:9a0f748eaa434a41fccf8e1ee7a3eed68af1b690e75328fd7a60af123c193b50", size = 2249185 },
    { url = "https://files.pythonhosted.org/packages/d5/4e/78f7c5202ea2a772a5ab05069c1b82503e6353cd79c7e474d4945f4b82c3/pillow-11.0.0-cp310-cp310-win_amd64.whl", hash = "sha256:a5629742881bcbc1f42e840af185fd4d83a5edeb96475a575f4da50d6ede337c", size = 2566726 },
    { url = "https://files.pythonhosted.org/packages/77/e4/6e84eada35cbcc646fc1870f72ccfd4afacb0fae0c37ffbffe7f5dc24bf1/pillow-11.0.0-cp310-cp310-win_arm64.whl", hash = "sha256:ee217c198f2e41f184f3869f3e485557296d505b5195c513b2bfe0062dc537f1", size = 2254585 },
    { url = "https://files.pythonhosted.org/packages/f0/eb/f7e21b113dd48a9c97d364e0915b3988c6a0b6207652f5a92372871b7aa4/pillow-11.0.0-cp311-cp311-macosx_10_10_x86_64.whl", hash = "sha256:1c1d72714f429a521d8d2d018badc42414c3077eb187a59579f28e4270b4b0fc", size = 3154705 },
    { url = "https://files.pythonhosted.org/packages/25/b3/2b54a1d541accebe6bd8b1358b34ceb2c509f51cb7dcda8687362490da5b/pillow-11.0.0-cp311-cp311-macosx_11_0_arm64.whl", hash = "sha256:499c3a1b0d6fc8213519e193796eb1a86a1be4b1877d678b30f83fd979811d1a", size = 2979222 },
    { url = "https://files.pythonhosted.org/packages/20/12/1a41eddad8265c5c19dda8fb6c269ce15ee25e0b9f8f26286e6202df6693/pillow-11.0.0-cp311-cp311-manylinux_2_17_aarch64.manylinux2014_aarch64.whl", hash = "sha256:c8b2351c85d855293a299038e1f89db92a2f35e8d2f783489c6f0b2b5f3fe8a3", size = 4190220 },
    { url = "https://files.pythonhosted.org/packages/a9/9b/8a8c4d07d77447b7457164b861d18f5a31ae6418ef5c07f6f878fa09039a/pillow-11.0.0-cp311-cp311-manylinux_2_17_x86_64.manylinux2014_x86_64.whl", hash = "sha256:6f4dba50cfa56f910241eb7f883c20f1e7b1d8f7d91c750cd0b318bad443f4d5", size = 4291399 },
    { url = "https://files.pythonhosted.org/packages/fc/e4/130c5fab4a54d3991129800dd2801feeb4b118d7630148cd67f0e6269d4c/pillow-11.0.0-cp311-cp311-manylinux_2_28_aarch64.whl", hash = "sha256:5ddbfd761ee00c12ee1be86c9c0683ecf5bb14c9772ddbd782085779a63dd55b", size = 4202709 },
    { url = "https://files.pythonhosted.org/packages/39/63/b3fc299528d7df1f678b0666002b37affe6b8751225c3d9c12cf530e73ed/pillow-11.0.0-cp311-cp311-manylinux_2_28_x86_64.whl", hash = "sha256:45c566eb10b8967d71bf1ab8e4a525e5a93519e29ea071459ce517f6b903d7fa", size = 4372556 },
    { url = "https://files.pythonhosted.org/packages/c6/a6/694122c55b855b586c26c694937d36bb8d3b09c735ff41b2f315c6e66a10/pillow-11.0.0-cp311-cp311-musllinux_1_2_aarch64.whl", hash = "sha256:b4fd7bd29610a83a8c9b564d457cf5bd92b4e11e79a4ee4716a63c959699b306", size = 4287187 },
    { url = "https://files.pythonhosted.org/packages/ba/a9/f9d763e2671a8acd53d29b1e284ca298bc10a595527f6be30233cdb9659d/pillow-11.0.0-cp311-cp311-musllinux_1_2_x86_64.whl", hash = "sha256:cb929ca942d0ec4fac404cbf520ee6cac37bf35be479b970c4ffadf2b6a1cad9", size = 4418468 },
    { url = "https://files.pythonhosted.org/packages/6e/0e/b5cbad2621377f11313a94aeb44ca55a9639adabcaaa073597a1925f8c26/pillow-11.0.0-cp311-cp311-win32.whl", hash = "sha256:006bcdd307cc47ba43e924099a038cbf9591062e6c50e570819743f5607404f5", size = 2249249 },
    { url = "https://files.pythonhosted.org/packages/dc/83/1470c220a4ff06cd75fc609068f6605e567ea51df70557555c2ab6516b2c/pillow-11.0.0-cp311-cp311-win_amd64.whl", hash = "sha256:52a2d8323a465f84faaba5236567d212c3668f2ab53e1c74c15583cf507a0291", size = 2566769 },
    { url = "https://files.pythonhosted.org/packages/52/98/def78c3a23acee2bcdb2e52005fb2810ed54305602ec1bfcfab2bda6f49f/pillow-11.0.0-cp311-cp311-win_arm64.whl", hash = "sha256:16095692a253047fe3ec028e951fa4221a1f3ed3d80c397e83541a3037ff67c9", size = 2254611 },
    { url = "https://files.pythonhosted.org/packages/36/57/42a4dd825eab762ba9e690d696d894ba366e06791936056e26e099398cda/pillow-11.0.0-pp310-pypy310_pp73-macosx_10_15_x86_64.whl", hash = "sha256:1187739620f2b365de756ce086fdb3604573337cc28a0d3ac4a01ab6b2d2a6d2", size = 3119239 },
    { url = "https://files.pythonhosted.org/packages/98/f7/25f9f9e368226a1d6cf3507081a1a7944eddd3ca7821023377043f5a83c8/pillow-11.0.0-pp310-pypy310_pp73-macosx_11_0_arm64.whl", hash = "sha256:fbbcb7b57dc9c794843e3d1258c0fbf0f48656d46ffe9e09b63bbd6e8cd5d0a2", size = 2950803 },
    { url = "https://files.pythonhosted.org/packages/59/01/98ead48a6c2e31e6185d4c16c978a67fe3ccb5da5c2ff2ba8475379bb693/pillow-11.0.0-pp310-pypy310_pp73-manylinux_2_17_aarch64.manylinux2014_aarch64.whl", hash = "sha256:5d203af30149ae339ad1b4f710d9844ed8796e97fda23ffbc4cc472968a47d0b", size = 3281098 },
    { url = "https://files.pythonhosted.org/packages/51/c0/570255b2866a0e4d500a14f950803a2ec273bac7badc43320120b9262450/pillow-11.0.0-pp310-pypy310_pp73-manylinux_2_17_x86_64.manylinux2014_x86_64.whl", hash = "sha256:21a0d3b115009ebb8ac3d2ebec5c2982cc693da935f4ab7bb5c8ebe2f47d36f2", size = 3323665 },
    { url = "https://files.pythonhosted.org/packages/0e/75/689b4ec0483c42bfc7d1aacd32ade7a226db4f4fac57c6fdcdf90c0731e3/pillow-11.0.0-pp310-pypy310_pp73-manylinux_2_28_aarch64.whl", hash = "sha256:73853108f56df97baf2bb8b522f3578221e56f646ba345a372c78326710d3830", size = 3310533 },
    { url = "https://files.pythonhosted.org/packages/3d/30/38bd6149cf53da1db4bad304c543ade775d225961c4310f30425995cb9ec/pillow-11.0.0-pp310-pypy310_pp73-manylinux_2_28_x86_64.whl", hash = "sha256:e58876c91f97b0952eb766123bfef372792ab3f4e3e1f1a2267834c2ab131734", size = 3414886 },
    { url = "https://files.pythonhosted.org/packages/ec/3d/c32a51d848401bd94cabb8767a39621496491ee7cd5199856b77da9b18ad/pillow-11.0.0-pp310-pypy310_pp73-win_amd64.whl", hash = "sha256:224aaa38177597bb179f3ec87eeefcce8e4f85e608025e9cfac60de237ba6316", size = 2567508 },
]

[[package]]
name = "pkginfo"
version = "1.10.0"
source = { registry = "https://pypi.org/simple" }
sdist = { url = "https://files.pythonhosted.org/packages/2f/72/347ec5be4adc85c182ed2823d8d1c7b51e13b9a6b0c1aae59582eca652df/pkginfo-1.10.0.tar.gz", hash = "sha256:5df73835398d10db79f8eecd5cd86b1f6d29317589ea70796994d49399af6297", size = 378457 }
wheels = [
    { url = "https://files.pythonhosted.org/packages/56/09/054aea9b7534a15ad38a363a2bd974c20646ab1582a387a95b8df1bfea1c/pkginfo-1.10.0-py3-none-any.whl", hash = "sha256:889a6da2ed7ffc58ab5b900d888ddce90bce912f2d2de1dc1c26f4cb9fe65097", size = 30392 },
]

[[package]]
name = "platformdirs"
version = "4.3.6"
source = { registry = "https://pypi.org/simple" }
sdist = { url = "https://files.pythonhosted.org/packages/13/fc/128cc9cb8f03208bdbf93d3aa862e16d376844a14f9a0ce5cf4507372de4/platformdirs-4.3.6.tar.gz", hash = "sha256:357fb2acbc885b0419afd3ce3ed34564c13c9b95c89360cd9563f73aa5e2b907", size = 21302 }
wheels = [
    { url = "https://files.pythonhosted.org/packages/3c/a6/bc1012356d8ece4d66dd75c4b9fc6c1f6650ddd5991e421177d9f8f671be/platformdirs-4.3.6-py3-none-any.whl", hash = "sha256:73e575e1408ab8103900836b97580d5307456908a03e92031bab39e4554cc3fb", size = 18439 },
]

[[package]]
name = "plotly"
version = "5.24.1"
source = { registry = "https://pypi.org/simple" }
dependencies = [
    { name = "packaging" },
    { name = "tenacity" },
]
sdist = { url = "https://files.pythonhosted.org/packages/79/4f/428f6d959818d7425a94c190a6b26fbc58035cbef40bf249be0b62a9aedd/plotly-5.24.1.tar.gz", hash = "sha256:dbc8ac8339d248a4bcc36e08a5659bacfe1b079390b8953533f4eb22169b4bae", size = 9479398 }
wheels = [
    { url = "https://files.pythonhosted.org/packages/e5/ae/580600f441f6fc05218bd6c9d5794f4aef072a7d9093b291f1c50a9db8bc/plotly-5.24.1-py3-none-any.whl", hash = "sha256:f67073a1e637eb0dc3e46324d9d51e2fe76e9727c892dde64ddf1e1b51f29089", size = 19054220 },
]

[[package]]
name = "pluggy"
version = "1.5.0"
source = { registry = "https://pypi.org/simple" }
sdist = { url = "https://files.pythonhosted.org/packages/96/2d/02d4312c973c6050a18b314a5ad0b3210edb65a906f868e31c111dede4a6/pluggy-1.5.0.tar.gz", hash = "sha256:2cffa88e94fdc978c4c574f15f9e59b7f4201d439195c3715ca9e2486f1d0cf1", size = 67955 }
wheels = [
    { url = "https://files.pythonhosted.org/packages/88/5f/e351af9a41f866ac3f1fac4ca0613908d9a41741cfcf2228f4ad853b697d/pluggy-1.5.0-py3-none-any.whl", hash = "sha256:44e1ad92c8ca002de6377e165f3e0f1be63266ab4d554740532335b9d75ea669", size = 20556 },
]

[[package]]
name = "pooch"
version = "1.8.2"
source = { registry = "https://pypi.org/simple" }
dependencies = [
    { name = "packaging" },
    { name = "platformdirs" },
    { name = "requests" },
]
sdist = { url = "https://files.pythonhosted.org/packages/c6/77/b3d3e00c696c16cf99af81ef7b1f5fe73bd2a307abca41bd7605429fe6e5/pooch-1.8.2.tar.gz", hash = "sha256:76561f0de68a01da4df6af38e9955c4c9d1a5c90da73f7e40276a5728ec83d10", size = 59353 }
wheels = [
    { url = "https://files.pythonhosted.org/packages/a8/87/77cc11c7a9ea9fd05503def69e3d18605852cd0d4b0d3b8f15bbeb3ef1d1/pooch-1.8.2-py3-none-any.whl", hash = "sha256:3529a57096f7198778a5ceefd5ac3ef0e4d06a6ddaf9fc2d609b806f25302c47", size = 64574 },
]

[[package]]
name = "prometheus-client"
version = "0.21.0"
source = { registry = "https://pypi.org/simple" }
sdist = { url = "https://files.pythonhosted.org/packages/e1/54/a369868ed7a7f1ea5163030f4fc07d85d22d7a1d270560dab675188fb612/prometheus_client-0.21.0.tar.gz", hash = "sha256:96c83c606b71ff2b0a433c98889d275f51ffec6c5e267de37c7a2b5c9aa9233e", size = 78634 }
wheels = [
    { url = "https://files.pythonhosted.org/packages/84/2d/46ed6436849c2c88228c3111865f44311cff784b4aabcdef4ea2545dbc3d/prometheus_client-0.21.0-py3-none-any.whl", hash = "sha256:4fa6b4dd0ac16d58bb587c04b1caae65b8c5043e85f778f42f5f632f6af2e166", size = 54686 },
]

[[package]]
name = "prompt-toolkit"
version = "3.0.48"
source = { registry = "https://pypi.org/simple" }
dependencies = [
    { name = "wcwidth" },
]
sdist = { url = "https://files.pythonhosted.org/packages/2d/4f/feb5e137aff82f7c7f3248267b97451da3644f6cdc218edfe549fb354127/prompt_toolkit-3.0.48.tar.gz", hash = "sha256:d6623ab0477a80df74e646bdbc93621143f5caf104206aa29294d53de1a03d90", size = 424684 }
wheels = [
    { url = "https://files.pythonhosted.org/packages/a9/6a/fd08d94654f7e67c52ca30523a178b3f8ccc4237fce4be90d39c938a831a/prompt_toolkit-3.0.48-py3-none-any.whl", hash = "sha256:f49a827f90062e411f1ce1f854f2aedb3c23353244f8108b89283587397ac10e", size = 386595 },
]

[[package]]
name = "psutil"
version = "6.1.0"
source = { registry = "https://pypi.org/simple" }
sdist = { url = "https://files.pythonhosted.org/packages/26/10/2a30b13c61e7cf937f4adf90710776b7918ed0a9c434e2c38224732af310/psutil-6.1.0.tar.gz", hash = "sha256:353815f59a7f64cdaca1c0307ee13558a0512f6db064e92fe833784f08539c7a", size = 508565 }
wheels = [
    { url = "https://files.pythonhosted.org/packages/01/9e/8be43078a171381953cfee33c07c0d628594b5dbfc5157847b85022c2c1b/psutil-6.1.0-cp36-abi3-macosx_10_9_x86_64.whl", hash = "sha256:6e2dcd475ce8b80522e51d923d10c7871e45f20918e027ab682f94f1c6351688", size = 247762 },
    { url = "https://files.pythonhosted.org/packages/1d/cb/313e80644ea407f04f6602a9e23096540d9dc1878755f3952ea8d3d104be/psutil-6.1.0-cp36-abi3-macosx_11_0_arm64.whl", hash = "sha256:0895b8414afafc526712c498bd9de2b063deaac4021a3b3c34566283464aff8e", size = 248777 },
    { url = "https://files.pythonhosted.org/packages/65/8e/bcbe2025c587b5d703369b6a75b65d41d1367553da6e3f788aff91eaf5bd/psutil-6.1.0-cp36-abi3-manylinux_2_12_i686.manylinux2010_i686.manylinux_2_17_i686.manylinux2014_i686.whl", hash = "sha256:9dcbfce5d89f1d1f2546a2090f4fcf87c7f669d1d90aacb7d7582addece9fb38", size = 284259 },
    { url = "https://files.pythonhosted.org/packages/58/4d/8245e6f76a93c98aab285a43ea71ff1b171bcd90c9d238bf81f7021fb233/psutil-6.1.0-cp36-abi3-manylinux_2_12_x86_64.manylinux2010_x86_64.manylinux_2_17_x86_64.manylinux2014_x86_64.whl", hash = "sha256:498c6979f9c6637ebc3a73b3f87f9eb1ec24e1ce53a7c5173b8508981614a90b", size = 287255 },
    { url = "https://files.pythonhosted.org/packages/27/c2/d034856ac47e3b3cdfa9720d0e113902e615f4190d5d1bdb8df4b2015fb2/psutil-6.1.0-cp36-abi3-manylinux_2_17_aarch64.manylinux2014_aarch64.whl", hash = "sha256:d905186d647b16755a800e7263d43df08b790d709d575105d419f8b6ef65423a", size = 288804 },
    { url = "https://files.pythonhosted.org/packages/ea/55/5389ed243c878725feffc0d6a3bc5ef6764312b6fc7c081faaa2cfa7ef37/psutil-6.1.0-cp37-abi3-win32.whl", hash = "sha256:1ad45a1f5d0b608253b11508f80940985d1d0c8f6111b5cb637533a0e6ddc13e", size = 250386 },
    { url = "https://files.pythonhosted.org/packages/11/91/87fa6f060e649b1e1a7b19a4f5869709fbf750b7c8c262ee776ec32f3028/psutil-6.1.0-cp37-abi3-win_amd64.whl", hash = "sha256:a8fb3752b491d246034fa4d279ff076501588ce8cbcdbb62c32fd7a377d996be", size = 254228 },
]

[[package]]
name = "ptyprocess"
version = "0.7.0"
source = { registry = "https://pypi.org/simple" }
sdist = { url = "https://files.pythonhosted.org/packages/20/e5/16ff212c1e452235a90aeb09066144d0c5a6a8c0834397e03f5224495c4e/ptyprocess-0.7.0.tar.gz", hash = "sha256:5c5d0a3b48ceee0b48485e0c26037c0acd7d29765ca3fbb5cb3831d347423220", size = 70762 }
wheels = [
    { url = "https://files.pythonhosted.org/packages/22/a6/858897256d0deac81a172289110f31629fc4cee19b6f01283303e18c8db3/ptyprocess-0.7.0-py2.py3-none-any.whl", hash = "sha256:4b41f3967fce3af57cc7e94b888626c18bf37a083e3651ca8feeb66d492fef35", size = 13993 },
]

[[package]]
name = "pure-eval"
version = "0.2.3"
source = { registry = "https://pypi.org/simple" }
sdist = { url = "https://files.pythonhosted.org/packages/cd/05/0a34433a064256a578f1783a10da6df098ceaa4a57bbeaa96a6c0352786b/pure_eval-0.2.3.tar.gz", hash = "sha256:5f4e983f40564c576c7c8635ae88db5956bb2229d7e9237d03b3c0b0190eaf42", size = 19752 }
wheels = [
    { url = "https://files.pythonhosted.org/packages/8e/37/efad0257dc6e593a18957422533ff0f87ede7c9c6ea010a2177d738fb82f/pure_eval-0.2.3-py3-none-any.whl", hash = "sha256:1db8e35b67b3d218d818ae653e27f06c3aa420901fa7b081ca98cbedc874e0d0", size = 11842 },
]

[[package]]
name = "py-cpuinfo"
version = "9.0.0"
source = { registry = "https://pypi.org/simple" }
sdist = { url = "https://files.pythonhosted.org/packages/37/a8/d832f7293ebb21690860d2e01d8115e5ff6f2ae8bbdc953f0eb0fa4bd2c7/py-cpuinfo-9.0.0.tar.gz", hash = "sha256:3cdbbf3fac90dc6f118bfd64384f309edeadd902d7c8fb17f02ffa1fc3f49690", size = 104716 }
wheels = [
    { url = "https://files.pythonhosted.org/packages/e0/a9/023730ba63db1e494a271cb018dcd361bd2c917ba7004c3e49d5daf795a2/py_cpuinfo-9.0.0-py3-none-any.whl", hash = "sha256:859625bc251f64e21f077d099d4162689c762b5d6a4c3c97553d56241c9674d5", size = 22335 },
]

[[package]]
name = "pyamg"
version = "5.2.1"
source = { registry = "https://pypi.org/simple" }
dependencies = [
    { name = "numpy" },
    { name = "scipy" },
]
sdist = { url = "https://files.pythonhosted.org/packages/72/10/aee094f1ab76d07d7c5c3ff7e4c411d720f0d4461e0fdea74a4393058863/pyamg-5.2.1.tar.gz", hash = "sha256:f449d934224e503401ee72cd2eece1a29d893b7abe35f62a44d52ba831198efa", size = 4145707 }
wheels = [
    { url = "https://files.pythonhosted.org/packages/71/d2/9e296528ea5ff0bfedf5fdf79851bac99fdd7b3286d355de68cc1c39ba43/pyamg-5.2.1-cp310-cp310-macosx_10_9_x86_64.whl", hash = "sha256:486a2b58b53aa6dc606fae5b9f3aebb5dad635a2113cea4f300da16983749716", size = 1716541 },
    { url = "https://files.pythonhosted.org/packages/3f/18/8b6512e02cb620e121b75e9291c4ad8c8257cb49cd21b5771f57bd5dc513/pyamg-5.2.1-cp310-cp310-macosx_11_0_arm64.whl", hash = "sha256:5d45d02e21a63e92b29b108ab4ec111e699367116e8541318304c16f52ffa71a", size = 1658872 },
    { url = "https://files.pythonhosted.org/packages/7f/11/d7f8dcc51f28b6b8d65e154b8f8c66217fd942718afe58088b4423501bdc/pyamg-5.2.1-cp310-cp310-manylinux_2_17_x86_64.manylinux2014_x86_64.whl", hash = "sha256:22ec55aeabb88724a01751150005d1209fb6edb6de9d8cb6e4129294774b8487", size = 1954830 },
    { url = "https://files.pythonhosted.org/packages/34/d2/bd943fefd7f3a2bbe6f0a0ecf5b8433e85ac3fa53a33f5a6bcbd2c3e0639/pyamg-5.2.1-cp310-cp310-musllinux_1_2_x86_64.whl", hash = "sha256:585723f8e78048da5e6f6ae6336aa343b318154f02365a529867c741c49d529b", size = 2766570 },
    { url = "https://files.pythonhosted.org/packages/7e/50/b2dd5ed70d033e50c0f2f260754c2ca64e67d8aaa3d2fe04cc1e6028ae2b/pyamg-5.2.1-cp310-cp310-win32.whl", hash = "sha256:b14476eb193b83c4a2537be245b37919b4b5cc49cf4e85e232ae804b02a8f97c", size = 1449685 },
    { url = "https://files.pythonhosted.org/packages/2d/32/de2e9116e4cc313fb5dffd29c687fddd30ef24caec7b618a7e4d8804fc77/pyamg-5.2.1-cp310-cp310-win_amd64.whl", hash = "sha256:f7cb7d4d43e13d67f5e7ad23ea20fa052cb310a186717e763a16b7c176248868", size = 1579171 },
    { url = "https://files.pythonhosted.org/packages/ae/0f/5e725b26add355e52abcc9e2f065a85faaabe77e1b0926568743493230bb/pyamg-5.2.1-cp311-cp311-macosx_10_9_x86_64.whl", hash = "sha256:60d02ce8e1190292cf43710dd45403ba0860255392830140da874492b755a498", size = 1728275 },
    { url = "https://files.pythonhosted.org/packages/a8/23/fb5e9ae91de2a9d723f1ba6b484e7b4145d0cd15f4953b6f1ce89f39a602/pyamg-5.2.1-cp311-cp311-macosx_11_0_arm64.whl", hash = "sha256:75d68fac5a7ddb3fb490efa66a5e47902532770bc357fbf5a5a7be613b8d493d", size = 1670008 },
    { url = "https://files.pythonhosted.org/packages/d3/e8/6898b3b791f369605012e896ed903b6626f3bd1208c6a647d7219c070209/pyamg-5.2.1-cp311-cp311-manylinux_2_17_x86_64.manylinux2014_x86_64.whl", hash = "sha256:679a5904eac3a4880288c8c0e6a29f110a2627ea15a443a4e9d5997c7dc5fab6", size = 1967667 },
    { url = "https://files.pythonhosted.org/packages/d8/ae/df3ef37e5ab6a21bb93e301eccbc9bb201bf247cfb2533c681a5070edf2f/pyamg-5.2.1-cp311-cp311-musllinux_1_2_x86_64.whl", hash = "sha256:91a0f8d5f39debbe62ab191c9354fce6c547bd78955961f88cb7ab2ea7a14dc1", size = 2773740 },
    { url = "https://files.pythonhosted.org/packages/2a/f7/c3c708cde09268eec830c29f28d569fcde2e164f28a39aa725f636396f38/pyamg-5.2.1-cp311-cp311-win32.whl", hash = "sha256:0b2762b24ad61d900ac835120158e64ceea6e497a8a3edb69c3b04776ddde329", size = 1458501 },
    { url = "https://files.pythonhosted.org/packages/d2/de/e7638d7e9cef62e59480f2ac80ae63e31f7537367031dc9d571427a8d1c6/pyamg-5.2.1-cp311-cp311-win_amd64.whl", hash = "sha256:487c41ed3c2987b19771854e84415268033a8c3dba681ecac996ddbf1ce4c3be", size = 1588292 },
]

[[package]]
name = "pycparser"
version = "2.22"
source = { registry = "https://pypi.org/simple" }
sdist = { url = "https://files.pythonhosted.org/packages/1d/b2/31537cf4b1ca988837256c910a668b553fceb8f069bedc4b1c826024b52c/pycparser-2.22.tar.gz", hash = "sha256:491c8be9c040f5390f5bf44a5b07752bd07f56edf992381b05c701439eec10f6", size = 172736 }
wheels = [
    { url = "https://files.pythonhosted.org/packages/13/a3/a812df4e2dd5696d1f351d58b8fe16a405b234ad2886a0dab9183fb78109/pycparser-2.22-py3-none-any.whl", hash = "sha256:c3702b6d3dd8c7abc1afa565d7e63d53a1d0bd86cdc24edd75470f4de499cfcc", size = 117552 },
]

[[package]]
name = "pygments"
version = "2.18.0"
source = { registry = "https://pypi.org/simple" }
sdist = { url = "https://files.pythonhosted.org/packages/8e/62/8336eff65bcbc8e4cb5d05b55faf041285951b6e80f33e2bff2024788f31/pygments-2.18.0.tar.gz", hash = "sha256:786ff802f32e91311bff3889f6e9a86e81505fe99f2735bb6d60ae0c5004f199", size = 4891905 }
wheels = [
    { url = "https://files.pythonhosted.org/packages/f7/3f/01c8b82017c199075f8f788d0d906b9ffbbc5a47dc9918a945e13d5a2bda/pygments-2.18.0-py3-none-any.whl", hash = "sha256:b8e6aca0523f3ab76fee51799c488e38782ac06eafcf95e7ba832985c8e7b13a", size = 1205513 },
]

[[package]]
name = "pypardiso"
version = "0.4.6"
source = { registry = "https://pypi.org/simple" }
dependencies = [
    { name = "mkl" },
    { name = "numpy" },
    { name = "scipy" },
]
sdist = { url = "https://files.pythonhosted.org/packages/01/8b/a88f8ee0b4a98d15737b728d6306682a1c8aaa588600a906ccde35965361/pypardiso-0.4.6.tar.gz", hash = "sha256:ff13eff486a2246d9c5bc9cec9f5bc8009f1b8831b2d10767787d768d98afa06", size = 15545 }
wheels = [
    { url = "https://files.pythonhosted.org/packages/1d/e8/29b96e539ff24c3425e90003e69a24296009ac8c6280665ea1a08bdd61f6/pypardiso-0.4.6-py3-none-any.whl", hash = "sha256:43d370a91ab97062bce1862e76387def1732ad944c5882024c5c3be2c6e9e77c", size = 10744 },
]

[[package]]
name = "pyparsing"
version = "3.2.0"
source = { registry = "https://pypi.org/simple" }
sdist = { url = "https://files.pythonhosted.org/packages/8c/d5/e5aeee5387091148a19e1145f63606619cb5f20b83fccb63efae6474e7b2/pyparsing-3.2.0.tar.gz", hash = "sha256:cbf74e27246d595d9a74b186b810f6fbb86726dbf3b9532efb343f6d7294fe9c", size = 920984 }
wheels = [
    { url = "https://files.pythonhosted.org/packages/be/ec/2eb3cd785efd67806c46c13a17339708ddc346cbb684eade7a6e6f79536a/pyparsing-3.2.0-py3-none-any.whl", hash = "sha256:93d9577b88da0bbea8cc8334ee8b918ed014968fd2ec383e868fb8afb1ccef84", size = 106921 },
]

[[package]]
name = "pytest"
version = "8.3.3"
source = { registry = "https://pypi.org/simple" }
dependencies = [
    { name = "colorama", marker = "sys_platform == 'win32'" },
    { name = "exceptiongroup", marker = "python_full_version < '3.11'" },
    { name = "iniconfig" },
    { name = "packaging" },
    { name = "pluggy" },
    { name = "tomli", marker = "python_full_version < '3.11'" },
]
sdist = { url = "https://files.pythonhosted.org/packages/8b/6c/62bbd536103af674e227c41a8f3dcd022d591f6eed5facb5a0f31ee33bbc/pytest-8.3.3.tar.gz", hash = "sha256:70b98107bd648308a7952b06e6ca9a50bc660be218d53c257cc1fc94fda10181", size = 1442487 }
wheels = [
    { url = "https://files.pythonhosted.org/packages/6b/77/7440a06a8ead44c7757a64362dd22df5760f9b12dc5f11b6188cd2fc27a0/pytest-8.3.3-py3-none-any.whl", hash = "sha256:a6853c7375b2663155079443d2e45de913a911a11d669df02a50814944db57b2", size = 342341 },
]

[[package]]
name = "python-dateutil"
version = "2.9.0.post0"
source = { registry = "https://pypi.org/simple" }
dependencies = [
    { name = "six" },
]
sdist = { url = "https://files.pythonhosted.org/packages/66/c0/0c8b6ad9f17a802ee498c46e004a0eb49bc148f2fd230864601a86dcf6db/python-dateutil-2.9.0.post0.tar.gz", hash = "sha256:37dd54208da7e1cd875388217d5e00ebd4179249f90fb72437e91a35459a0ad3", size = 342432 }
wheels = [
    { url = "https://files.pythonhosted.org/packages/ec/57/56b9bcc3c9c6a792fcbaf139543cee77261f3651ca9da0c93f5c1221264b/python_dateutil-2.9.0.post0-py2.py3-none-any.whl", hash = "sha256:a8b2bc7bffae282281c8140a97d3aa9c14da0b136dfe83f850eea9a5f7470427", size = 229892 },
]

[[package]]
name = "python-dotenv"
version = "1.0.1"
source = { registry = "https://pypi.org/simple" }
sdist = { url = "https://files.pythonhosted.org/packages/bc/57/e84d88dfe0aec03b7a2d4327012c1627ab5f03652216c63d49846d7a6c58/python-dotenv-1.0.1.tar.gz", hash = "sha256:e324ee90a023d808f1959c46bcbc04446a10ced277783dc6ee09987c37ec10ca", size = 39115 }
wheels = [
    { url = "https://files.pythonhosted.org/packages/6a/3e/b68c118422ec867fa7ab88444e1274aa40681c606d59ac27de5a5588f082/python_dotenv-1.0.1-py3-none-any.whl", hash = "sha256:f7b63ef50f1b690dddf550d03497b66d609393b40b564ed0d674909a68ebf16a", size = 19863 },
]

[[package]]
name = "python-json-logger"
version = "2.0.7"
source = { registry = "https://pypi.org/simple" }
sdist = { url = "https://files.pythonhosted.org/packages/4f/da/95963cebfc578dabd323d7263958dfb68898617912bb09327dd30e9c8d13/python-json-logger-2.0.7.tar.gz", hash = "sha256:23e7ec02d34237c5aa1e29a070193a4ea87583bb4e7f8fd06d3de8264c4b2e1c", size = 10508 }
wheels = [
    { url = "https://files.pythonhosted.org/packages/35/a6/145655273568ee78a581e734cf35beb9e33a370b29c5d3c8fee3744de29f/python_json_logger-2.0.7-py3-none-any.whl", hash = "sha256:f380b826a991ebbe3de4d897aeec42760035ac760345e57b812938dc8b35e2bd", size = 8067 },
]

[[package]]
name = "pytz"
version = "2024.2"
source = { registry = "https://pypi.org/simple" }
sdist = { url = "https://files.pythonhosted.org/packages/3a/31/3c70bf7603cc2dca0f19bdc53b4537a797747a58875b552c8c413d963a3f/pytz-2024.2.tar.gz", hash = "sha256:2aa355083c50a0f93fa581709deac0c9ad65cca8a9e9beac660adcbd493c798a", size = 319692 }
wheels = [
    { url = "https://files.pythonhosted.org/packages/11/c3/005fcca25ce078d2cc29fd559379817424e94885510568bc1bc53d7d5846/pytz-2024.2-py2.py3-none-any.whl", hash = "sha256:31c7c1817eb7fae7ca4b8c7ee50c72f93aa2dd863de768e1ef4245d426aa0725", size = 508002 },
]

[[package]]
name = "pyvista"
version = "0.44.1"
source = { registry = "https://pypi.org/simple" }
dependencies = [
    { name = "matplotlib" },
    { name = "numpy" },
    { name = "pillow" },
    { name = "pooch" },
    { name = "scooby" },
    { name = "typing-extensions" },
    { name = "vtk" },
]
sdist = { url = "https://files.pythonhosted.org/packages/5e/58/839f30990b29a40e3be40d677dfd60820ffcb58e26e0993d56d9df2469cd/pyvista-0.44.1.tar.gz", hash = "sha256:63976f5d57d151b3f7e1616dde40dcf56a66d1f37f6db067087fa9cc9667f512", size = 2192657 }
wheels = [
    { url = "https://files.pythonhosted.org/packages/e9/ec/ebc65900d1bbc4aec23d15c1d60472565b55ab7c4f9d2bcfba29b8406c38/pyvista-0.44.1-py3-none-any.whl", hash = "sha256:7a80e8114220ca36d57a4def8e6a3067c908b53b62aa426ea76c76069bb6d1c0", size = 2244444 },
]

[[package]]
name = "pywin32"
version = "308"
source = { registry = "https://pypi.org/simple" }
wheels = [
    { url = "https://files.pythonhosted.org/packages/72/a6/3e9f2c474895c1bb61b11fa9640be00067b5c5b363c501ee9c3fa53aec01/pywin32-308-cp310-cp310-win32.whl", hash = "sha256:796ff4426437896550d2981b9c2ac0ffd75238ad9ea2d3bfa67a1abd546d262e", size = 5927028 },
    { url = "https://files.pythonhosted.org/packages/d9/b4/84e2463422f869b4b718f79eb7530a4c1693e96b8a4e5e968de38be4d2ba/pywin32-308-cp310-cp310-win_amd64.whl", hash = "sha256:4fc888c59b3c0bef905ce7eb7e2106a07712015ea1c8234b703a088d46110e8e", size = 6558484 },
    { url = "https://files.pythonhosted.org/packages/9f/8f/fb84ab789713f7c6feacaa08dad3ec8105b88ade8d1c4f0f0dfcaaa017d6/pywin32-308-cp310-cp310-win_arm64.whl", hash = "sha256:a5ab5381813b40f264fa3495b98af850098f814a25a63589a8e9eb12560f450c", size = 7971454 },
    { url = "https://files.pythonhosted.org/packages/eb/e2/02652007469263fe1466e98439831d65d4ca80ea1a2df29abecedf7e47b7/pywin32-308-cp311-cp311-win32.whl", hash = "sha256:5d8c8015b24a7d6855b1550d8e660d8daa09983c80e5daf89a273e5c6fb5095a", size = 5928156 },
    { url = "https://files.pythonhosted.org/packages/48/ef/f4fb45e2196bc7ffe09cad0542d9aff66b0e33f6c0954b43e49c33cad7bd/pywin32-308-cp311-cp311-win_amd64.whl", hash = "sha256:575621b90f0dc2695fec346b2d6302faebd4f0f45c05ea29404cefe35d89442b", size = 6559559 },
    { url = "https://files.pythonhosted.org/packages/79/ef/68bb6aa865c5c9b11a35771329e95917b5559845bd75b65549407f9fc6b4/pywin32-308-cp311-cp311-win_arm64.whl", hash = "sha256:100a5442b7332070983c4cd03f2e906a5648a5104b8a7f50175f7906efd16bb6", size = 7972495 },
]

[[package]]
name = "pywin32-ctypes"
version = "0.2.3"
source = { registry = "https://pypi.org/simple" }
sdist = { url = "https://files.pythonhosted.org/packages/85/9f/01a1a99704853cb63f253eea009390c88e7131c67e66a0a02099a8c917cb/pywin32-ctypes-0.2.3.tar.gz", hash = "sha256:d162dc04946d704503b2edc4d55f3dba5c1d539ead017afa00142c38b9885755", size = 29471 }
wheels = [
    { url = "https://files.pythonhosted.org/packages/de/3d/8161f7711c017e01ac9f008dfddd9410dff3674334c233bde66e7ba65bbf/pywin32_ctypes-0.2.3-py3-none-any.whl", hash = "sha256:8a1513379d709975552d202d942d9837758905c8d01eb82b8bcc30918929e7b8", size = 30756 },
]

[[package]]
name = "pywinpty"
version = "2.0.14"
source = { registry = "https://pypi.org/simple" }
sdist = { url = "https://files.pythonhosted.org/packages/f1/82/90f8750423cba4b9b6c842df227609fb60704482d7abf6dd47e2babc055a/pywinpty-2.0.14.tar.gz", hash = "sha256:18bd9529e4a5daf2d9719aa17788ba6013e594ae94c5a0c27e83df3278b0660e", size = 27769 }
wheels = [
    { url = "https://files.pythonhosted.org/packages/07/09/56376af256eab8cc5f8982a3b138d387136eca27fa1a8a68660e8ed59e4b/pywinpty-2.0.14-cp310-none-win_amd64.whl", hash = "sha256:0b149c2918c7974f575ba79f5a4aad58bd859a52fa9eb1296cc22aa412aa411f", size = 1397115 },
    { url = "https://files.pythonhosted.org/packages/be/e2/af1a99c0432e4e58c9ac8e334ee191790ec9793d33559189b9d2069bdc1d/pywinpty-2.0.14-cp311-none-win_amd64.whl", hash = "sha256:cf2a43ac7065b3e0dc8510f8c1f13a75fb8fde805efa3b8cff7599a1ef497bc7", size = 1397223 },
]

[[package]]
name = "pyyaml"
version = "6.0.2"
source = { registry = "https://pypi.org/simple" }
sdist = { url = "https://files.pythonhosted.org/packages/54/ed/79a089b6be93607fa5cdaedf301d7dfb23af5f25c398d5ead2525b063e17/pyyaml-6.0.2.tar.gz", hash = "sha256:d584d9ec91ad65861cc08d42e834324ef890a082e591037abe114850ff7bbc3e", size = 130631 }
wheels = [
    { url = "https://files.pythonhosted.org/packages/9b/95/a3fac87cb7158e231b5a6012e438c647e1a87f09f8e0d123acec8ab8bf71/PyYAML-6.0.2-cp310-cp310-macosx_10_9_x86_64.whl", hash = "sha256:0a9a2848a5b7feac301353437eb7d5957887edbf81d56e903999a75a3d743086", size = 184199 },
    { url = "https://files.pythonhosted.org/packages/c7/7a/68bd47624dab8fd4afbfd3c48e3b79efe09098ae941de5b58abcbadff5cb/PyYAML-6.0.2-cp310-cp310-macosx_11_0_arm64.whl", hash = "sha256:29717114e51c84ddfba879543fb232a6ed60086602313ca38cce623c1d62cfbf", size = 171758 },
    { url = "https://files.pythonhosted.org/packages/49/ee/14c54df452143b9ee9f0f29074d7ca5516a36edb0b4cc40c3f280131656f/PyYAML-6.0.2-cp310-cp310-manylinux_2_17_aarch64.manylinux2014_aarch64.whl", hash = "sha256:8824b5a04a04a047e72eea5cec3bc266db09e35de6bdfe34c9436ac5ee27d237", size = 718463 },
    { url = "https://files.pythonhosted.org/packages/4d/61/de363a97476e766574650d742205be468921a7b532aa2499fcd886b62530/PyYAML-6.0.2-cp310-cp310-manylinux_2_17_s390x.manylinux2014_s390x.whl", hash = "sha256:7c36280e6fb8385e520936c3cb3b8042851904eba0e58d277dca80a5cfed590b", size = 719280 },
    { url = "https://files.pythonhosted.org/packages/6b/4e/1523cb902fd98355e2e9ea5e5eb237cbc5f3ad5f3075fa65087aa0ecb669/PyYAML-6.0.2-cp310-cp310-manylinux_2_17_x86_64.manylinux2014_x86_64.whl", hash = "sha256:ec031d5d2feb36d1d1a24380e4db6d43695f3748343d99434e6f5f9156aaa2ed", size = 751239 },
    { url = "https://files.pythonhosted.org/packages/b7/33/5504b3a9a4464893c32f118a9cc045190a91637b119a9c881da1cf6b7a72/PyYAML-6.0.2-cp310-cp310-musllinux_1_1_aarch64.whl", hash = "sha256:936d68689298c36b53b29f23c6dbb74de12b4ac12ca6cfe0e047bedceea56180", size = 695802 },
    { url = "https://files.pythonhosted.org/packages/5c/20/8347dcabd41ef3a3cdc4f7b7a2aff3d06598c8779faa189cdbf878b626a4/PyYAML-6.0.2-cp310-cp310-musllinux_1_1_x86_64.whl", hash = "sha256:23502f431948090f597378482b4812b0caae32c22213aecf3b55325e049a6c68", size = 720527 },
    { url = "https://files.pythonhosted.org/packages/be/aa/5afe99233fb360d0ff37377145a949ae258aaab831bde4792b32650a4378/PyYAML-6.0.2-cp310-cp310-win32.whl", hash = "sha256:2e99c6826ffa974fe6e27cdb5ed0021786b03fc98e5ee3c5bfe1fd5015f42b99", size = 144052 },
    { url = "https://files.pythonhosted.org/packages/b5/84/0fa4b06f6d6c958d207620fc60005e241ecedceee58931bb20138e1e5776/PyYAML-6.0.2-cp310-cp310-win_amd64.whl", hash = "sha256:a4d3091415f010369ae4ed1fc6b79def9416358877534caf6a0fdd2146c87a3e", size = 161774 },
    { url = "https://files.pythonhosted.org/packages/f8/aa/7af4e81f7acba21a4c6be026da38fd2b872ca46226673c89a758ebdc4fd2/PyYAML-6.0.2-cp311-cp311-macosx_10_9_x86_64.whl", hash = "sha256:cc1c1159b3d456576af7a3e4d1ba7e6924cb39de8f67111c735f6fc832082774", size = 184612 },
    { url = "https://files.pythonhosted.org/packages/8b/62/b9faa998fd185f65c1371643678e4d58254add437edb764a08c5a98fb986/PyYAML-6.0.2-cp311-cp311-macosx_11_0_arm64.whl", hash = "sha256:1e2120ef853f59c7419231f3bf4e7021f1b936f6ebd222406c3b60212205d2ee", size = 172040 },
    { url = "https://files.pythonhosted.org/packages/ad/0c/c804f5f922a9a6563bab712d8dcc70251e8af811fce4524d57c2c0fd49a4/PyYAML-6.0.2-cp311-cp311-manylinux_2_17_aarch64.manylinux2014_aarch64.whl", hash = "sha256:5d225db5a45f21e78dd9358e58a98702a0302f2659a3c6cd320564b75b86f47c", size = 736829 },
    { url = "https://files.pythonhosted.org/packages/51/16/6af8d6a6b210c8e54f1406a6b9481febf9c64a3109c541567e35a49aa2e7/PyYAML-6.0.2-cp311-cp311-manylinux_2_17_s390x.manylinux2014_s390x.whl", hash = "sha256:5ac9328ec4831237bec75defaf839f7d4564be1e6b25ac710bd1a96321cc8317", size = 764167 },
    { url = "https://files.pythonhosted.org/packages/75/e4/2c27590dfc9992f73aabbeb9241ae20220bd9452df27483b6e56d3975cc5/PyYAML-6.0.2-cp311-cp311-manylinux_2_17_x86_64.manylinux2014_x86_64.whl", hash = "sha256:3ad2a3decf9aaba3d29c8f537ac4b243e36bef957511b4766cb0057d32b0be85", size = 762952 },
    { url = "https://files.pythonhosted.org/packages/9b/97/ecc1abf4a823f5ac61941a9c00fe501b02ac3ab0e373c3857f7d4b83e2b6/PyYAML-6.0.2-cp311-cp311-musllinux_1_1_aarch64.whl", hash = "sha256:ff3824dc5261f50c9b0dfb3be22b4567a6f938ccce4587b38952d85fd9e9afe4", size = 735301 },
    { url = "https://files.pythonhosted.org/packages/45/73/0f49dacd6e82c9430e46f4a027baa4ca205e8b0a9dce1397f44edc23559d/PyYAML-6.0.2-cp311-cp311-musllinux_1_1_x86_64.whl", hash = "sha256:797b4f722ffa07cc8d62053e4cff1486fa6dc094105d13fea7b1de7d8bf71c9e", size = 756638 },
    { url = "https://files.pythonhosted.org/packages/22/5f/956f0f9fc65223a58fbc14459bf34b4cc48dec52e00535c79b8db361aabd/PyYAML-6.0.2-cp311-cp311-win32.whl", hash = "sha256:11d8f3dd2b9c1207dcaf2ee0bbbfd5991f571186ec9cc78427ba5bd32afae4b5", size = 143850 },
    { url = "https://files.pythonhosted.org/packages/ed/23/8da0bbe2ab9dcdd11f4f4557ccaf95c10b9811b13ecced089d43ce59c3c8/PyYAML-6.0.2-cp311-cp311-win_amd64.whl", hash = "sha256:e10ce637b18caea04431ce14fabcf5c64a1c61ec9c56b071a4b7ca131ca52d44", size = 161980 },
]

[[package]]
name = "pyzmq"
version = "26.2.0"
source = { registry = "https://pypi.org/simple" }
dependencies = [
    { name = "cffi", marker = "implementation_name == 'pypy'" },
]
sdist = { url = "https://files.pythonhosted.org/packages/fd/05/bed626b9f7bb2322cdbbf7b4bd8f54b1b617b0d2ab2d3547d6e39428a48e/pyzmq-26.2.0.tar.gz", hash = "sha256:070672c258581c8e4f640b5159297580a9974b026043bd4ab0470be9ed324f1f", size = 271975 }
wheels = [
    { url = "https://files.pythonhosted.org/packages/1f/a8/9837c39aba390eb7d01924ace49d761c8dbe7bc2d6082346d00c8332e431/pyzmq-26.2.0-cp310-cp310-macosx_10_15_universal2.whl", hash = "sha256:ddf33d97d2f52d89f6e6e7ae66ee35a4d9ca6f36eda89c24591b0c40205a3629", size = 1340058 },
    { url = "https://files.pythonhosted.org/packages/a2/1f/a006f2e8e4f7d41d464272012695da17fb95f33b54342612a6890da96ff6/pyzmq-26.2.0-cp310-cp310-macosx_10_9_x86_64.whl", hash = "sha256:dacd995031a01d16eec825bf30802fceb2c3791ef24bcce48fa98ce40918c27b", size = 1008818 },
    { url = "https://files.pythonhosted.org/packages/b6/09/b51b6683fde5ca04593a57bbe81788b6b43114d8f8ee4e80afc991e14760/pyzmq-26.2.0-cp310-cp310-manylinux_2_17_aarch64.manylinux2014_aarch64.whl", hash = "sha256:89289a5ee32ef6c439086184529ae060c741334b8970a6855ec0b6ad3ff28764", size = 673199 },
    { url = "https://files.pythonhosted.org/packages/c9/78/486f3e2e824f3a645238332bf5a4c4b4477c3063033a27c1e4052358dee2/pyzmq-26.2.0-cp310-cp310-manylinux_2_17_i686.manylinux2014_i686.whl", hash = "sha256:5506f06d7dc6ecf1efacb4a013b1f05071bb24b76350832c96449f4a2d95091c", size = 911762 },
    { url = "https://files.pythonhosted.org/packages/5e/3b/2eb1667c9b866f53e76ee8b0c301b0469745a23bd5a87b7ee3d5dd9eb6e5/pyzmq-26.2.0-cp310-cp310-manylinux_2_17_x86_64.manylinux2014_x86_64.whl", hash = "sha256:8ea039387c10202ce304af74def5021e9adc6297067f3441d348d2b633e8166a", size = 868773 },
    { url = "https://files.pythonhosted.org/packages/16/29/ca99b4598a9dc7e468b5417eda91f372b595be1e3eec9b7cbe8e5d3584e8/pyzmq-26.2.0-cp310-cp310-manylinux_2_28_x86_64.whl", hash = "sha256:a2224fa4a4c2ee872886ed00a571f5e967c85e078e8e8c2530a2fb01b3309b88", size = 868834 },
    { url = "https://files.pythonhosted.org/packages/ad/e5/9efaeb1d2f4f8c50da04144f639b042bc52869d3a206d6bf672ab3522163/pyzmq-26.2.0-cp310-cp310-musllinux_1_1_aarch64.whl", hash = "sha256:28ad5233e9c3b52d76196c696e362508959741e1a005fb8fa03b51aea156088f", size = 1202861 },
    { url = "https://files.pythonhosted.org/packages/c3/62/c721b5608a8ac0a69bb83cbb7d07a56f3ff00b3991a138e44198a16f94c7/pyzmq-26.2.0-cp310-cp310-musllinux_1_1_i686.whl", hash = "sha256:1c17211bc037c7d88e85ed8b7d8f7e52db6dc8eca5590d162717c654550f7282", size = 1515304 },
    { url = "https://files.pythonhosted.org/packages/87/84/e8bd321aa99b72f48d4606fc5a0a920154125bd0a4608c67eab742dab087/pyzmq-26.2.0-cp310-cp310-musllinux_1_1_x86_64.whl", hash = "sha256:b8f86dd868d41bea9a5f873ee13bf5551c94cf6bc51baebc6f85075971fe6eea", size = 1414712 },
    { url = "https://files.pythonhosted.org/packages/cd/cd/420e3fd1ac6977b008b72e7ad2dae6350cc84d4c5027fc390b024e61738f/pyzmq-26.2.0-cp310-cp310-win32.whl", hash = "sha256:46a446c212e58456b23af260f3d9fb785054f3e3653dbf7279d8f2b5546b21c2", size = 578113 },
    { url = "https://files.pythonhosted.org/packages/5c/57/73930d56ed45ae0cb4946f383f985c855c9b3d4063f26416998f07523c0e/pyzmq-26.2.0-cp310-cp310-win_amd64.whl", hash = "sha256:49d34ab71db5a9c292a7644ce74190b1dd5a3475612eefb1f8be1d6961441971", size = 641631 },
    { url = "https://files.pythonhosted.org/packages/61/d2/ae6ac5c397f1ccad59031c64beaafce7a0d6182e0452cc48f1c9c87d2dd0/pyzmq-26.2.0-cp310-cp310-win_arm64.whl", hash = "sha256:bfa832bfa540e5b5c27dcf5de5d82ebc431b82c453a43d141afb1e5d2de025fa", size = 543528 },
    { url = "https://files.pythonhosted.org/packages/12/20/de7442172f77f7c96299a0ac70e7d4fb78cd51eca67aa2cf552b66c14196/pyzmq-26.2.0-cp311-cp311-macosx_10_15_universal2.whl", hash = "sha256:8f7e66c7113c684c2b3f1c83cdd3376103ee0ce4c49ff80a648643e57fb22218", size = 1340639 },
    { url = "https://files.pythonhosted.org/packages/98/4d/5000468bd64c7910190ed0a6c76a1ca59a68189ec1f007c451dc181a22f4/pyzmq-26.2.0-cp311-cp311-macosx_10_9_x86_64.whl", hash = "sha256:3a495b30fc91db2db25120df5847d9833af237546fd59170701acd816ccc01c4", size = 1008710 },
    { url = "https://files.pythonhosted.org/packages/e1/bf/c67fd638c2f9fbbab8090a3ee779370b97c82b84cc12d0c498b285d7b2c0/pyzmq-26.2.0-cp311-cp311-manylinux_2_17_aarch64.manylinux2014_aarch64.whl", hash = "sha256:77eb0968da535cba0470a5165468b2cac7772cfb569977cff92e240f57e31bef", size = 673129 },
    { url = "https://files.pythonhosted.org/packages/86/94/99085a3f492aa538161cbf27246e8886ff850e113e0c294a5b8245f13b52/pyzmq-26.2.0-cp311-cp311-manylinux_2_17_i686.manylinux2014_i686.whl", hash = "sha256:6ace4f71f1900a548f48407fc9be59c6ba9d9aaf658c2eea6cf2779e72f9f317", size = 910107 },
    { url = "https://files.pythonhosted.org/packages/31/1d/346809e8a9b999646d03f21096428453465b1bca5cd5c64ecd048d9ecb01/pyzmq-26.2.0-cp311-cp311-manylinux_2_17_x86_64.manylinux2014_x86_64.whl", hash = "sha256:92a78853d7280bffb93df0a4a6a2498cba10ee793cc8076ef797ef2f74d107cf", size = 867960 },
    { url = "https://files.pythonhosted.org/packages/ab/68/6fb6ae5551846ad5beca295b7bca32bf0a7ce19f135cb30e55fa2314e6b6/pyzmq-26.2.0-cp311-cp311-manylinux_2_28_x86_64.whl", hash = "sha256:689c5d781014956a4a6de61d74ba97b23547e431e9e7d64f27d4922ba96e9d6e", size = 869204 },
    { url = "https://files.pythonhosted.org/packages/0f/f9/18417771dee223ccf0f48e29adf8b4e25ba6d0e8285e33bcbce078070bc3/pyzmq-26.2.0-cp311-cp311-musllinux_1_1_aarch64.whl", hash = "sha256:0aca98bc423eb7d153214b2df397c6421ba6373d3397b26c057af3c904452e37", size = 1203351 },
    { url = "https://files.pythonhosted.org/packages/e0/46/f13e67fe0d4f8a2315782cbad50493de6203ea0d744610faf4d5f5b16e90/pyzmq-26.2.0-cp311-cp311-musllinux_1_1_i686.whl", hash = "sha256:1f3496d76b89d9429a656293744ceca4d2ac2a10ae59b84c1da9b5165f429ad3", size = 1514204 },
    { url = "https://files.pythonhosted.org/packages/50/11/ddcf7343b7b7a226e0fc7b68cbf5a5bb56291fac07f5c3023bb4c319ebb4/pyzmq-26.2.0-cp311-cp311-musllinux_1_1_x86_64.whl", hash = "sha256:5c2b3bfd4b9689919db068ac6c9911f3fcb231c39f7dd30e3138be94896d18e6", size = 1414339 },
    { url = "https://files.pythonhosted.org/packages/01/14/1c18d7d5b7be2708f513f37c61bfadfa62161c10624f8733f1c8451b3509/pyzmq-26.2.0-cp311-cp311-win32.whl", hash = "sha256:eac5174677da084abf378739dbf4ad245661635f1600edd1221f150b165343f4", size = 576928 },
    { url = "https://files.pythonhosted.org/packages/3b/1b/0a540edd75a41df14ec416a9a500b9fec66e554aac920d4c58fbd5756776/pyzmq-26.2.0-cp311-cp311-win_amd64.whl", hash = "sha256:5a509df7d0a83a4b178d0f937ef14286659225ef4e8812e05580776c70e155d5", size = 642317 },
    { url = "https://files.pythonhosted.org/packages/98/77/1cbfec0358078a4c5add529d8a70892db1be900980cdb5dd0898b3d6ab9d/pyzmq-26.2.0-cp311-cp311-win_arm64.whl", hash = "sha256:c0e6091b157d48cbe37bd67233318dbb53e1e6327d6fc3bb284afd585d141003", size = 543834 },
    { url = "https://files.pythonhosted.org/packages/53/fb/36b2b2548286e9444e52fcd198760af99fd89102b5be50f0660fcfe902df/pyzmq-26.2.0-pp310-pypy310_pp73-macosx_10_15_x86_64.whl", hash = "sha256:706e794564bec25819d21a41c31d4df2d48e1cc4b061e8d345d7fb4dd3e94072", size = 906955 },
    { url = "https://files.pythonhosted.org/packages/77/8f/6ce54f8979a01656e894946db6299e2273fcee21c8e5fa57c6295ef11f57/pyzmq-26.2.0-pp310-pypy310_pp73-manylinux_2_17_aarch64.manylinux2014_aarch64.whl", hash = "sha256:8b435f2753621cd36e7c1762156815e21c985c72b19135dac43a7f4f31d28dd1", size = 565701 },
    { url = "https://files.pythonhosted.org/packages/ee/1c/bf8cd66730a866b16db8483286078892b7f6536f8c389fb46e4beba0a970/pyzmq-26.2.0-pp310-pypy310_pp73-manylinux_2_17_i686.manylinux2014_i686.whl", hash = "sha256:160c7e0a5eb178011e72892f99f918c04a131f36056d10d9c1afb223fc952c2d", size = 794312 },
    { url = "https://files.pythonhosted.org/packages/71/43/91fa4ff25bbfdc914ab6bafa0f03241d69370ef31a761d16bb859f346582/pyzmq-26.2.0-pp310-pypy310_pp73-manylinux_2_17_x86_64.manylinux2014_x86_64.whl", hash = "sha256:2c4a71d5d6e7b28a47a394c0471b7e77a0661e2d651e7ae91e0cab0a587859ca", size = 752775 },
    { url = "https://files.pythonhosted.org/packages/ec/d2/3b2ab40f455a256cb6672186bea95cd97b459ce4594050132d71e76f0d6f/pyzmq-26.2.0-pp310-pypy310_pp73-win_amd64.whl", hash = "sha256:90412f2db8c02a3864cbfc67db0e3dcdbda336acf1c469526d3e869394fe001c", size = 550762 },
]

[[package]]
name = "readme-renderer"
version = "44.0"
source = { registry = "https://pypi.org/simple" }
dependencies = [
    { name = "docutils" },
    { name = "nh3" },
    { name = "pygments" },
]
sdist = { url = "https://files.pythonhosted.org/packages/5a/a9/104ec9234c8448c4379768221ea6df01260cd6c2ce13182d4eac531c8342/readme_renderer-44.0.tar.gz", hash = "sha256:8712034eabbfa6805cacf1402b4eeb2a73028f72d1166d6f5cb7f9c047c5d1e1", size = 32056 }
wheels = [
    { url = "https://files.pythonhosted.org/packages/e1/67/921ec3024056483db83953ae8e48079ad62b92db7880013ca77632921dd0/readme_renderer-44.0-py3-none-any.whl", hash = "sha256:2fbca89b81a08526aadf1357a8c2ae889ec05fb03f5da67f9769c9a592166151", size = 13310 },
]

[[package]]
name = "referencing"
version = "0.35.1"
source = { registry = "https://pypi.org/simple" }
dependencies = [
    { name = "attrs" },
    { name = "rpds-py" },
]
sdist = { url = "https://files.pythonhosted.org/packages/99/5b/73ca1f8e72fff6fa52119dbd185f73a907b1989428917b24cff660129b6d/referencing-0.35.1.tar.gz", hash = "sha256:25b42124a6c8b632a425174f24087783efb348a6f1e0008e63cd4466fedf703c", size = 62991 }
wheels = [
    { url = "https://files.pythonhosted.org/packages/b7/59/2056f61236782a2c86b33906c025d4f4a0b17be0161b63b70fd9e8775d36/referencing-0.35.1-py3-none-any.whl", hash = "sha256:eda6d3234d62814d1c64e305c1331c9a3a6132da475ab6382eaa997b21ee75de", size = 26684 },
]

[[package]]
name = "requests"
version = "2.32.3"
source = { registry = "https://pypi.org/simple" }
dependencies = [
    { name = "certifi" },
    { name = "charset-normalizer" },
    { name = "idna" },
    { name = "urllib3" },
]
sdist = { url = "https://files.pythonhosted.org/packages/63/70/2bf7780ad2d390a8d301ad0b550f1581eadbd9a20f896afe06353c2a2913/requests-2.32.3.tar.gz", hash = "sha256:55365417734eb18255590a9ff9eb97e9e1da868d4ccd6402399eaf68af20a760", size = 131218 }
wheels = [
    { url = "https://files.pythonhosted.org/packages/f9/9b/335f9764261e915ed497fcdeb11df5dfd6f7bf257d4a6a2a686d80da4d54/requests-2.32.3-py3-none-any.whl", hash = "sha256:70761cfe03c773ceb22aa2f671b4757976145175cdfca038c02654d061d6dcc6", size = 64928 },
]

[[package]]
name = "requests-toolbelt"
version = "1.0.0"
source = { registry = "https://pypi.org/simple" }
dependencies = [
    { name = "requests" },
]
sdist = { url = "https://files.pythonhosted.org/packages/f3/61/d7545dafb7ac2230c70d38d31cbfe4cc64f7144dc41f6e4e4b78ecd9f5bb/requests-toolbelt-1.0.0.tar.gz", hash = "sha256:7681a0a3d047012b5bdc0ee37d7f8f07ebe76ab08caeccfc3921ce23c88d5bc6", size = 206888 }
wheels = [
    { url = "https://files.pythonhosted.org/packages/3f/51/d4db610ef29373b879047326cbf6fa98b6c1969d6f6dc423279de2b1be2c/requests_toolbelt-1.0.0-py2.py3-none-any.whl", hash = "sha256:cccfdd665f0a24fcf4726e690f65639d272bb0637b9b92dfd91a5568ccf6bd06", size = 54481 },
]

[[package]]
name = "rfc3339-validator"
version = "0.1.4"
source = { registry = "https://pypi.org/simple" }
dependencies = [
    { name = "six" },
]
sdist = { url = "https://files.pythonhosted.org/packages/28/ea/a9387748e2d111c3c2b275ba970b735e04e15cdb1eb30693b6b5708c4dbd/rfc3339_validator-0.1.4.tar.gz", hash = "sha256:138a2abdf93304ad60530167e51d2dfb9549521a836871b88d7f4695d0022f6b", size = 5513 }
wheels = [
    { url = "https://files.pythonhosted.org/packages/7b/44/4e421b96b67b2daff264473f7465db72fbdf36a07e05494f50300cc7b0c6/rfc3339_validator-0.1.4-py2.py3-none-any.whl", hash = "sha256:24f6ec1eda14ef823da9e36ec7113124b39c04d50a4d3d3a3c2859577e7791fa", size = 3490 },
]

[[package]]
name = "rfc3986"
version = "2.0.0"
source = { registry = "https://pypi.org/simple" }
sdist = { url = "https://files.pythonhosted.org/packages/85/40/1520d68bfa07ab5a6f065a186815fb6610c86fe957bc065754e47f7b0840/rfc3986-2.0.0.tar.gz", hash = "sha256:97aacf9dbd4bfd829baad6e6309fa6573aaf1be3f6fa735c8ab05e46cecb261c", size = 49026 }
wheels = [
    { url = "https://files.pythonhosted.org/packages/ff/9a/9afaade874b2fa6c752c36f1548f718b5b83af81ed9b76628329dab81c1b/rfc3986-2.0.0-py2.py3-none-any.whl", hash = "sha256:50b1502b60e289cb37883f3dfd34532b8873c7de9f49bb546641ce9cbd256ebd", size = 31326 },
]

[[package]]
name = "rfc3986-validator"
version = "0.1.1"
source = { registry = "https://pypi.org/simple" }
sdist = { url = "https://files.pythonhosted.org/packages/da/88/f270de456dd7d11dcc808abfa291ecdd3f45ff44e3b549ffa01b126464d0/rfc3986_validator-0.1.1.tar.gz", hash = "sha256:3d44bde7921b3b9ec3ae4e3adca370438eccebc676456449b145d533b240d055", size = 6760 }
wheels = [
    { url = "https://files.pythonhosted.org/packages/9e/51/17023c0f8f1869d8806b979a2bffa3f861f26a3f1a66b094288323fba52f/rfc3986_validator-0.1.1-py2.py3-none-any.whl", hash = "sha256:2f235c432ef459970b4306369336b9d5dbdda31b510ca1e327636e01f528bfa9", size = 4242 },
]

[[package]]
name = "rich"
version = "13.9.3"
source = { registry = "https://pypi.org/simple" }
dependencies = [
    { name = "markdown-it-py" },
    { name = "pygments" },
    { name = "typing-extensions", marker = "python_full_version < '3.11'" },
]
sdist = { url = "https://files.pythonhosted.org/packages/d9/e9/cf9ef5245d835065e6673781dbd4b8911d352fb770d56cf0879cf11b7ee1/rich-13.9.3.tar.gz", hash = "sha256:bc1e01b899537598cf02579d2b9f4a415104d3fc439313a7a2c165d76557a08e", size = 222889 }
wheels = [
    { url = "https://files.pythonhosted.org/packages/9a/e2/10e9819cf4a20bd8ea2f5dabafc2e6bf4a78d6a0965daeb60a4b34d1c11f/rich-13.9.3-py3-none-any.whl", hash = "sha256:9836f5096eb2172c9e77df411c1b009bace4193d6a481d534fea75ebba758283", size = 242157 },
]

[[package]]
name = "rpds-py"
version = "0.20.0"
source = { registry = "https://pypi.org/simple" }
sdist = { url = "https://files.pythonhosted.org/packages/55/64/b693f262791b818880d17268f3f8181ef799b0d187f6f731b1772e05a29a/rpds_py-0.20.0.tar.gz", hash = "sha256:d72a210824facfdaf8768cf2d7ca25a042c30320b3020de2fa04640920d4e121", size = 25814 }
wheels = [
    { url = "https://files.pythonhosted.org/packages/71/2d/a7e60483b72b91909e18f29a5c5ae847bac4e2ae95b77bb77e1f41819a58/rpds_py-0.20.0-cp310-cp310-macosx_10_12_x86_64.whl", hash = "sha256:3ad0fda1635f8439cde85c700f964b23ed5fc2d28016b32b9ee5fe30da5c84e2", size = 318432 },
    { url = "https://files.pythonhosted.org/packages/b5/b4/f15b0c55a6d880ce74170e7e28c3ed6c5acdbbd118df50b91d1dabf86008/rpds_py-0.20.0-cp310-cp310-macosx_11_0_arm64.whl", hash = "sha256:9bb4a0d90fdb03437c109a17eade42dfbf6190408f29b2744114d11586611d6f", size = 311333 },
    { url = "https://files.pythonhosted.org/packages/36/10/3f4e490fe6eb069c07c22357d0b4804cd94cb9f8d01345ef9b1d93482b9d/rpds_py-0.20.0-cp310-cp310-manylinux_2_17_aarch64.manylinux2014_aarch64.whl", hash = "sha256:c6377e647bbfd0a0b159fe557f2c6c602c159fc752fa316572f012fc0bf67150", size = 366697 },
    { url = "https://files.pythonhosted.org/packages/f5/c8/cd6ab31b4424c7fab3b17e153b6ea7d1bb0d7cabea5c1ef683cc8adb8bc2/rpds_py-0.20.0-cp310-cp310-manylinux_2_17_armv7l.manylinux2014_armv7l.whl", hash = "sha256:eb851b7df9dda52dc1415ebee12362047ce771fc36914586b2e9fcbd7d293b3e", size = 368386 },
    { url = "https://files.pythonhosted.org/packages/60/5e/642a44fda6dda90b5237af7a0ef1d088159c30a504852b94b0396eb62125/rpds_py-0.20.0-cp310-cp310-manylinux_2_17_ppc64le.manylinux2014_ppc64le.whl", hash = "sha256:1e0f80b739e5a8f54837be5d5c924483996b603d5502bfff79bf33da06164ee2", size = 395374 },
    { url = "https://files.pythonhosted.org/packages/7c/b5/ff18c093c9e72630f6d6242e5ccb0728ef8265ba0a154b5972f89d23790a/rpds_py-0.20.0-cp310-cp310-manylinux_2_17_s390x.manylinux2014_s390x.whl", hash = "sha256:5a8c94dad2e45324fc74dce25e1645d4d14df9a4e54a30fa0ae8bad9a63928e3", size = 433189 },
    { url = "https://files.pythonhosted.org/packages/4a/6d/1166a157b227f2333f8e8ae320b6b7ea2a6a38fbe7a3563ad76dffc8608d/rpds_py-0.20.0-cp310-cp310-manylinux_2_17_x86_64.manylinux2014_x86_64.whl", hash = "sha256:f8e604fe73ba048c06085beaf51147eaec7df856824bfe7b98657cf436623daf", size = 354849 },
    { url = "https://files.pythonhosted.org/packages/70/a4/70ea49863ea09ae4c2971f2eef58e80b757e3c0f2f618c5815bb751f7847/rpds_py-0.20.0-cp310-cp310-manylinux_2_5_i686.manylinux1_i686.whl", hash = "sha256:df3de6b7726b52966edf29663e57306b23ef775faf0ac01a3e9f4012a24a4140", size = 373233 },
    { url = "https://files.pythonhosted.org/packages/3b/d3/822a28152a1e7e2ba0dc5d06cf8736f4cd64b191bb6ec47fb51d1c3c5ccf/rpds_py-0.20.0-cp310-cp310-musllinux_1_2_aarch64.whl", hash = "sha256:cf258ede5bc22a45c8e726b29835b9303c285ab46fc7c3a4cc770736b5304c9f", size = 541852 },
    { url = "https://files.pythonhosted.org/packages/c6/a5/6ef91e4425dc8b3445ff77d292fc4c5e37046462434a0423c4e0a596a8bd/rpds_py-0.20.0-cp310-cp310-musllinux_1_2_i686.whl", hash = "sha256:55fea87029cded5df854ca7e192ec7bdb7ecd1d9a3f63d5c4eb09148acf4a7ce", size = 547630 },
    { url = "https://files.pythonhosted.org/packages/72/f8/d5625ee05c4e5c478954a16d9359069c66fe8ac8cd5ddf28f80d3b321837/rpds_py-0.20.0-cp310-cp310-musllinux_1_2_x86_64.whl", hash = "sha256:ae94bd0b2f02c28e199e9bc51485d0c5601f58780636185660f86bf80c89af94", size = 525766 },
    { url = "https://files.pythonhosted.org/packages/94/3c/1ff1ed6ae323b3e16fdfcdae0f0a67f373a6c3d991229dc32b499edeffb7/rpds_py-0.20.0-cp310-none-win32.whl", hash = "sha256:28527c685f237c05445efec62426d285e47a58fb05ba0090a4340b73ecda6dee", size = 199174 },
    { url = "https://files.pythonhosted.org/packages/ec/ba/5762c0aee2403dfea14ed74b0f8a2415cfdbb21cf745d600d9a8ac952c5b/rpds_py-0.20.0-cp310-none-win_amd64.whl", hash = "sha256:238a2d5b1cad28cdc6ed15faf93a998336eb041c4e440dd7f902528b8891b399", size = 213543 },
    { url = "https://files.pythonhosted.org/packages/ab/2a/191374c52d7be0b056cc2a04d718d2244c152f915d4a8d2db2aacc526189/rpds_py-0.20.0-cp311-cp311-macosx_10_12_x86_64.whl", hash = "sha256:ac2f4f7a98934c2ed6505aead07b979e6f999389f16b714448fb39bbaa86a489", size = 318369 },
    { url = "https://files.pythonhosted.org/packages/0e/6a/2c9fdcc6d235ac0d61ec4fd9981184689c3e682abd05e3caa49bccb9c298/rpds_py-0.20.0-cp311-cp311-macosx_11_0_arm64.whl", hash = "sha256:220002c1b846db9afd83371d08d239fdc865e8f8c5795bbaec20916a76db3318", size = 311303 },
    { url = "https://files.pythonhosted.org/packages/d2/b2/725487d29633f64ef8f9cbf4729111a0b61702c8f8e94db1653930f52cce/rpds_py-0.20.0-cp311-cp311-manylinux_2_17_aarch64.manylinux2014_aarch64.whl", hash = "sha256:8d7919548df3f25374a1f5d01fbcd38dacab338ef5f33e044744b5c36729c8db", size = 366424 },
    { url = "https://files.pythonhosted.org/packages/7a/8c/668195ab9226d01b7cf7cd9e59c1c0be1df05d602df7ec0cf46f857dcf59/rpds_py-0.20.0-cp311-cp311-manylinux_2_17_armv7l.manylinux2014_armv7l.whl", hash = "sha256:758406267907b3781beee0f0edfe4a179fbd97c0be2e9b1154d7f0a1279cf8e5", size = 368359 },
    { url = "https://files.pythonhosted.org/packages/52/28/356f6a39c1adeb02cf3e5dd526f5e8e54e17899bef045397abcfbf50dffa/rpds_py-0.20.0-cp311-cp311-manylinux_2_17_ppc64le.manylinux2014_ppc64le.whl", hash = "sha256:3d61339e9f84a3f0767b1995adfb171a0d00a1185192718a17af6e124728e0f5", size = 394886 },
    { url = "https://files.pythonhosted.org/packages/a2/65/640fb1a89080a8fb6f4bebd3dafb65a2edba82e2e44c33e6eb0f3e7956f1/rpds_py-0.20.0-cp311-cp311-manylinux_2_17_s390x.manylinux2014_s390x.whl", hash = "sha256:1259c7b3705ac0a0bd38197565a5d603218591d3f6cee6e614e380b6ba61c6f6", size = 432416 },
    { url = "https://files.pythonhosted.org/packages/a7/e8/85835077b782555d6b3416874b702ea6ebd7db1f145283c9252968670dd5/rpds_py-0.20.0-cp311-cp311-manylinux_2_17_x86_64.manylinux2014_x86_64.whl", hash = "sha256:5c1dc0f53856b9cc9a0ccca0a7cc61d3d20a7088201c0937f3f4048c1718a209", size = 354819 },
    { url = "https://files.pythonhosted.org/packages/4f/87/1ac631e923d65cbf36fbcfc6eaa702a169496de1311e54be142f178e53ee/rpds_py-0.20.0-cp311-cp311-manylinux_2_5_i686.manylinux1_i686.whl", hash = "sha256:7e60cb630f674a31f0368ed32b2a6b4331b8350d67de53c0359992444b116dd3", size = 373282 },
    { url = "https://files.pythonhosted.org/packages/e4/ce/cb316f7970189e217b998191c7cf0da2ede3d5437932c86a7210dc1e9994/rpds_py-0.20.0-cp311-cp311-musllinux_1_2_aarch64.whl", hash = "sha256:dbe982f38565bb50cb7fb061ebf762c2f254ca3d8c20d4006878766e84266272", size = 541540 },
    { url = "https://files.pythonhosted.org/packages/90/d7/4112d7655ec8aff168ecc91d4ceb51c557336edde7e6ccf6463691a2f253/rpds_py-0.20.0-cp311-cp311-musllinux_1_2_i686.whl", hash = "sha256:514b3293b64187172bc77c8fb0cdae26981618021053b30d8371c3a902d4d5ad", size = 547640 },
    { url = "https://files.pythonhosted.org/packages/ab/44/4f61d64dfed98cc71623f3a7fcb612df636a208b4b2c6611eaa985e130a9/rpds_py-0.20.0-cp311-cp311-musllinux_1_2_x86_64.whl", hash = "sha256:d0a26ffe9d4dd35e4dfdd1e71f46401cff0181c75ac174711ccff0459135fa58", size = 525555 },
    { url = "https://files.pythonhosted.org/packages/35/f2/a862d81eacb21f340d584cd1c749c289979f9a60e9229f78bffc0418a199/rpds_py-0.20.0-cp311-none-win32.whl", hash = "sha256:89c19a494bf3ad08c1da49445cc5d13d8fefc265f48ee7e7556839acdacf69d0", size = 199338 },
    { url = "https://files.pythonhosted.org/packages/cc/ec/77d0674f9af4872919f3738018558dd9d37ad3f7ad792d062eadd4af7cba/rpds_py-0.20.0-cp311-none-win_amd64.whl", hash = "sha256:c638144ce971df84650d3ed0096e2ae7af8e62ecbbb7b201c8935c370df00a2c", size = 213585 },
    { url = "https://files.pythonhosted.org/packages/06/39/bf1f664c347c946ef56cecaa896e3693d91acc741afa78ebb3fdb7aba08b/rpds_py-0.20.0-pp310-pypy310_pp73-macosx_10_12_x86_64.whl", hash = "sha256:617c7357272c67696fd052811e352ac54ed1d9b49ab370261a80d3b6ce385045", size = 319444 },
    { url = "https://files.pythonhosted.org/packages/c1/71/876135d3cb90d62468540b84e8e83ff4dc92052ab309bfdea7ea0b9221ad/rpds_py-0.20.0-pp310-pypy310_pp73-macosx_11_0_arm64.whl", hash = "sha256:9426133526f69fcaba6e42146b4e12d6bc6c839b8b555097020e2b78ce908dcc", size = 311699 },
    { url = "https://files.pythonhosted.org/packages/f7/da/8ccaeba6a3dda7467aebaf893de9eafd56275e2c90773c83bf15fb0b8374/rpds_py-0.20.0-pp310-pypy310_pp73-manylinux_2_17_aarch64.manylinux2014_aarch64.whl", hash = "sha256:deb62214c42a261cb3eb04d474f7155279c1a8a8c30ac89b7dcb1721d92c3c02", size = 367825 },
    { url = "https://files.pythonhosted.org/packages/04/b6/02a54c47c178d180395b3c9a8bfb3b93906e08f9acf7b4a1067d27c3fae0/rpds_py-0.20.0-pp310-pypy310_pp73-manylinux_2_17_armv7l.manylinux2014_armv7l.whl", hash = "sha256:fcaeb7b57f1a1e071ebd748984359fef83ecb026325b9d4ca847c95bc7311c92", size = 369046 },
    { url = "https://files.pythonhosted.org/packages/a7/64/df4966743aa4def8727dc13d06527c8b13eb7412c1429def2d4701bee520/rpds_py-0.20.0-pp310-pypy310_pp73-manylinux_2_17_ppc64le.manylinux2014_ppc64le.whl", hash = "sha256:d454b8749b4bd70dd0a79f428731ee263fa6995f83ccb8bada706e8d1d3ff89d", size = 395896 },
    { url = "https://files.pythonhosted.org/packages/6f/d9/7ff03ff3642c600f27ff94512bb158a8d815fea5ed4162c75a7e850d6003/rpds_py-0.20.0-pp310-pypy310_pp73-manylinux_2_17_s390x.manylinux2014_s390x.whl", hash = "sha256:d807dc2051abe041b6649681dce568f8e10668e3c1c6543ebae58f2d7e617855", size = 432427 },
    { url = "https://files.pythonhosted.org/packages/b8/c6/e1b886f7277b3454e55e85332e165091c19114eecb5377b88d892fd36ccf/rpds_py-0.20.0-pp310-pypy310_pp73-manylinux_2_17_x86_64.manylinux2014_x86_64.whl", hash = "sha256:c3c20f0ddeb6e29126d45f89206b8291352b8c5b44384e78a6499d68b52ae511", size = 355403 },
    { url = "https://files.pythonhosted.org/packages/e2/62/e26bd5b944e547c7bfd0b6ca7e306bfa430f8bd298ab72a1217976a7ca8d/rpds_py-0.20.0-pp310-pypy310_pp73-manylinux_2_5_i686.manylinux1_i686.whl", hash = "sha256:b7f19250ceef892adf27f0399b9e5afad019288e9be756d6919cb58892129f51", size = 374491 },
    { url = "https://files.pythonhosted.org/packages/c3/92/93c5a530898d3a5d1ce087455071ba714b77806ed9ffee4070d0c7a53b7e/rpds_py-0.20.0-pp310-pypy310_pp73-musllinux_1_2_aarch64.whl", hash = "sha256:4f1ed4749a08379555cebf4650453f14452eaa9c43d0a95c49db50c18b7da075", size = 543622 },
    { url = "https://files.pythonhosted.org/packages/01/9e/d68fba289625b5d3c9d1925825d7da716fbf812bda2133ac409021d5db13/rpds_py-0.20.0-pp310-pypy310_pp73-musllinux_1_2_i686.whl", hash = "sha256:dcedf0b42bcb4cfff4101d7771a10532415a6106062f005ab97d1d0ab5681c60", size = 548558 },
    { url = "https://files.pythonhosted.org/packages/bf/d6/4b2fad4898154365f0f2bd72ffd190349274a4c1d6a6f94f02a83bb2b8f1/rpds_py-0.20.0-pp310-pypy310_pp73-musllinux_1_2_x86_64.whl", hash = "sha256:39ed0d010457a78f54090fafb5d108501b5aa5604cc22408fc1c0c77eac14344", size = 525753 },
    { url = "https://files.pythonhosted.org/packages/d2/ea/6f121d1802f3adae1981aea4209ea66f9d3c7f2f6d6b85ef4f13a61d17ef/rpds_py-0.20.0-pp310-pypy310_pp73-win_amd64.whl", hash = "sha256:bb273176be34a746bdac0b0d7e4e2c467323d13640b736c4c477881a3220a989", size = 213529 },
]

[[package]]
name = "scikit-image"
version = "0.24.0"
source = { registry = "https://pypi.org/simple" }
dependencies = [
    { name = "imageio" },
    { name = "lazy-loader" },
    { name = "networkx" },
    { name = "numpy" },
    { name = "packaging" },
    { name = "pillow" },
    { name = "scipy" },
    { name = "tifffile" },
]
sdist = { url = "https://files.pythonhosted.org/packages/5d/c5/bcd66bf5aae5587d3b4b69c74bee30889c46c9778e858942ce93a030e1f3/scikit_image-0.24.0.tar.gz", hash = "sha256:5d16efe95da8edbeb363e0c4157b99becbd650a60b77f6e3af5768b66cf007ab", size = 22693928 }
wheels = [
    { url = "https://files.pythonhosted.org/packages/b7/82/d4eaa6e441f28a783762093a3c74bcc4a67f1c65bf011414ad4ea85187d8/scikit_image-0.24.0-cp310-cp310-macosx_10_9_x86_64.whl", hash = "sha256:cb3bc0264b6ab30b43c4179ee6156bc18b4861e78bb329dd8d16537b7bbf827a", size = 14051470 },
    { url = "https://files.pythonhosted.org/packages/65/15/1879307aaa2c771aa8ef8f00a171a85033bffc6b2553cfd2657426881452/scikit_image-0.24.0-cp310-cp310-macosx_12_0_arm64.whl", hash = "sha256:9c7a52e20cdd760738da38564ba1fed7942b623c0317489af1a598a8dedf088b", size = 13385822 },
    { url = "https://files.pythonhosted.org/packages/b6/b8/2d52864714b82122f4a36f47933f61f1cd2a6df34987873837f8064d4fdf/scikit_image-0.24.0-cp310-cp310-manylinux_2_17_aarch64.manylinux2014_aarch64.whl", hash = "sha256:93f46e6ce42e5409f4d09ce1b0c7f80dd7e4373bcec635b6348b63e3c886eac8", size = 14216787 },
    { url = "https://files.pythonhosted.org/packages/40/2e/8b39cd2c347490dbe10adf21fd50bbddb1dada5bb0512c3a39371285eb62/scikit_image-0.24.0-cp310-cp310-manylinux_2_17_x86_64.manylinux2014_x86_64.whl", hash = "sha256:39ee0af13435c57351a3397eb379e72164ff85161923eec0c38849fecf1b4764", size = 14866533 },
    { url = "https://files.pythonhosted.org/packages/99/89/3fcd68d034db5d29c974e964d03deec9d0fbf9410ff0a0b95efff70947f6/scikit_image-0.24.0-cp310-cp310-win_amd64.whl", hash = "sha256:7ac7913b028b8aa780ffae85922894a69e33d1c0bf270ea1774f382fe8bf95e7", size = 12864601 },
    { url = "https://files.pythonhosted.org/packages/90/e3/564beb0c78bf83018a146dfcdc959c99c10a0d136480b932a350c852adbc/scikit_image-0.24.0-cp311-cp311-macosx_10_9_x86_64.whl", hash = "sha256:272909e02a59cea3ed4aa03739bb88df2625daa809f633f40b5053cf09241831", size = 14020429 },
    { url = "https://files.pythonhosted.org/packages/3c/f6/be8b16d8ab6ebf19057877c2aec905cbd438dd92ca64b8efe9e9af008fa3/scikit_image-0.24.0-cp311-cp311-macosx_12_0_arm64.whl", hash = "sha256:190ebde80b4470fe8838764b9b15f232a964f1a20391663e31008d76f0c696f7", size = 13371950 },
    { url = "https://files.pythonhosted.org/packages/b8/2e/3a949995f8fc2a65b15a4964373e26c5601cb2ea68f36b115571663e7a38/scikit_image-0.24.0-cp311-cp311-manylinux_2_17_aarch64.manylinux2014_aarch64.whl", hash = "sha256:59c98cc695005faf2b79904e4663796c977af22586ddf1b12d6af2fa22842dc2", size = 14197889 },
    { url = "https://files.pythonhosted.org/packages/ad/96/138484302b8ec9a69cdf65e8d4ab47a640a3b1a8ea3c437e1da3e1a5a6b8/scikit_image-0.24.0-cp311-cp311-manylinux_2_17_x86_64.manylinux2014_x86_64.whl", hash = "sha256:fa27b3a0dbad807b966b8db2d78da734cb812ca4787f7fbb143764800ce2fa9c", size = 14861425 },
    { url = "https://files.pythonhosted.org/packages/50/b2/d5e97115733e2dc657e99868ae0237705b79d0c81f6ced21b8f0799a30d1/scikit_image-0.24.0-cp311-cp311-win_amd64.whl", hash = "sha256:dacf591ac0c272a111181afad4b788a27fe70d213cfddd631d151cbc34f8ca2c", size = 12843506 },
]

[[package]]
name = "scipy"
version = "1.14.1"
source = { registry = "https://pypi.org/simple" }
dependencies = [
    { name = "numpy" },
]
sdist = { url = "https://files.pythonhosted.org/packages/62/11/4d44a1f274e002784e4dbdb81e0ea96d2de2d1045b2132d5af62cc31fd28/scipy-1.14.1.tar.gz", hash = "sha256:5a275584e726026a5699459aa72f828a610821006228e841b94275c4a7c08417", size = 58620554 }
wheels = [
    { url = "https://files.pythonhosted.org/packages/64/68/3bc0cfaf64ff507d82b1e5d5b64521df4c8bf7e22bc0b897827cbee9872c/scipy-1.14.1-cp310-cp310-macosx_10_13_x86_64.whl", hash = "sha256:b28d2ca4add7ac16ae8bb6632a3c86e4b9e4d52d3e34267f6e1b0c1f8d87e389", size = 39069598 },
    { url = "https://files.pythonhosted.org/packages/43/a5/8d02f9c372790326ad405d94f04d4339482ec082455b9e6e288f7100513b/scipy-1.14.1-cp310-cp310-macosx_12_0_arm64.whl", hash = "sha256:d0d2821003174de06b69e58cef2316a6622b60ee613121199cb2852a873f8cf3", size = 29879676 },
    { url = "https://files.pythonhosted.org/packages/07/42/0e0bea9666fcbf2cb6ea0205db42c81b1f34d7b729ba251010edf9c80ebd/scipy-1.14.1-cp310-cp310-macosx_14_0_arm64.whl", hash = "sha256:8bddf15838ba768bb5f5083c1ea012d64c9a444e16192762bd858f1e126196d0", size = 23088696 },
    { url = "https://files.pythonhosted.org/packages/15/47/298ab6fef5ebf31b426560e978b8b8548421d4ed0bf99263e1eb44532306/scipy-1.14.1-cp310-cp310-macosx_14_0_x86_64.whl", hash = "sha256:97c5dddd5932bd2a1a31c927ba5e1463a53b87ca96b5c9bdf5dfd6096e27efc3", size = 25470699 },
    { url = "https://files.pythonhosted.org/packages/d8/df/cdb6be5274bc694c4c22862ac3438cb04f360ed9df0aecee02ce0b798380/scipy-1.14.1-cp310-cp310-manylinux_2_17_aarch64.manylinux2014_aarch64.whl", hash = "sha256:2ff0a7e01e422c15739ecd64432743cf7aae2b03f3084288f399affcefe5222d", size = 35606631 },
    { url = "https://files.pythonhosted.org/packages/47/78/b0c2c23880dd1e99e938ad49ccfb011ae353758a2dc5ed7ee59baff684c3/scipy-1.14.1-cp310-cp310-manylinux_2_17_x86_64.manylinux2014_x86_64.whl", hash = "sha256:8e32dced201274bf96899e6491d9ba3e9a5f6b336708656466ad0522d8528f69", size = 41178528 },
    { url = "https://files.pythonhosted.org/packages/5d/aa/994b45c34b897637b853ec04334afa55a85650a0d11dacfa67232260fb0a/scipy-1.14.1-cp310-cp310-musllinux_1_2_x86_64.whl", hash = "sha256:8426251ad1e4ad903a4514712d2fa8fdd5382c978010d1c6f5f37ef286a713ad", size = 42784535 },
    { url = "https://files.pythonhosted.org/packages/e7/1c/8daa6df17a945cb1a2a1e3bae3c49643f7b3b94017ff01a4787064f03f84/scipy-1.14.1-cp310-cp310-win_amd64.whl", hash = "sha256:a49f6ed96f83966f576b33a44257d869756df6cf1ef4934f59dd58b25e0327e5", size = 44772117 },
    { url = "https://files.pythonhosted.org/packages/b2/ab/070ccfabe870d9f105b04aee1e2860520460ef7ca0213172abfe871463b9/scipy-1.14.1-cp311-cp311-macosx_10_13_x86_64.whl", hash = "sha256:2da0469a4ef0ecd3693761acbdc20f2fdeafb69e6819cc081308cc978153c675", size = 39076999 },
    { url = "https://files.pythonhosted.org/packages/a7/c5/02ac82f9bb8f70818099df7e86c3ad28dae64e1347b421d8e3adf26acab6/scipy-1.14.1-cp311-cp311-macosx_12_0_arm64.whl", hash = "sha256:c0ee987efa6737242745f347835da2cc5bb9f1b42996a4d97d5c7ff7928cb6f2", size = 29894570 },
    { url = "https://files.pythonhosted.org/packages/ed/05/7f03e680cc5249c4f96c9e4e845acde08eb1aee5bc216eff8a089baa4ddb/scipy-1.14.1-cp311-cp311-macosx_14_0_arm64.whl", hash = "sha256:3a1b111fac6baec1c1d92f27e76511c9e7218f1695d61b59e05e0fe04dc59617", size = 23103567 },
    { url = "https://files.pythonhosted.org/packages/5e/fc/9f1413bef53171f379d786aabc104d4abeea48ee84c553a3e3d8c9f96a9c/scipy-1.14.1-cp311-cp311-macosx_14_0_x86_64.whl", hash = "sha256:8475230e55549ab3f207bff11ebfc91c805dc3463ef62eda3ccf593254524ce8", size = 25499102 },
    { url = "https://files.pythonhosted.org/packages/c2/4b/b44bee3c2ddc316b0159b3d87a3d467ef8d7edfd525e6f7364a62cd87d90/scipy-1.14.1-cp311-cp311-manylinux_2_17_aarch64.manylinux2014_aarch64.whl", hash = "sha256:278266012eb69f4a720827bdd2dc54b2271c97d84255b2faaa8f161a158c3b37", size = 35586346 },
    { url = "https://files.pythonhosted.org/packages/93/6b/701776d4bd6bdd9b629c387b5140f006185bd8ddea16788a44434376b98f/scipy-1.14.1-cp311-cp311-manylinux_2_17_x86_64.manylinux2014_x86_64.whl", hash = "sha256:fef8c87f8abfb884dac04e97824b61299880c43f4ce675dd2cbeadd3c9b466d2", size = 41165244 },
    { url = "https://files.pythonhosted.org/packages/06/57/e6aa6f55729a8f245d8a6984f2855696c5992113a5dc789065020f8be753/scipy-1.14.1-cp311-cp311-musllinux_1_2_x86_64.whl", hash = "sha256:b05d43735bb2f07d689f56f7b474788a13ed8adc484a85aa65c0fd931cf9ccd2", size = 42817917 },
    { url = "https://files.pythonhosted.org/packages/ea/c2/5ecadc5fcccefaece775feadcd795060adf5c3b29a883bff0e678cfe89af/scipy-1.14.1-cp311-cp311-win_amd64.whl", hash = "sha256:716e389b694c4bb564b4fc0c51bc84d381735e0d39d3f26ec1af2556ec6aad94", size = 44781033 },
]

[[package]]
name = "scooby"
version = "0.10.0"
source = { registry = "https://pypi.org/simple" }
sdist = { url = "https://files.pythonhosted.org/packages/a9/38/54178f17193660fab9574317dd1c350febcaf9b7b6fb3af197d2dd07a9f5/scooby-0.10.0.tar.gz", hash = "sha256:7ea33c262c0cc6a33c6eeeb5648df787be4f22660e53c114e5fff1b811a8854f", size = 20627 }
wheels = [
    { url = "https://files.pythonhosted.org/packages/2f/4b/ea1c1c4ecaa97baf8001568d502eaff1bbc3d5c1b48cce3f3fd5a77b8f52/scooby-0.10.0-py3-none-any.whl", hash = "sha256:0a3d7e304f8ebb16f69ff7f6360c345d7f50b45f2ddbf7c3d18a6a0dc2cb03a6", size = 18479 },
]

[[package]]
name = "sdf"
version = "0.1"
source = { git = "https://github.com/fogleman/sdf?rev=main#d58a6fc63b75fc1cf1ebb71e0b42bf552319c8f1" }
dependencies = [
    { name = "matplotlib" },
    { name = "meshio" },
    { name = "numpy" },
    { name = "pillow" },
    { name = "scikit-image" },
    { name = "scipy" },
]

[[package]]
name = "secretstorage"
version = "3.3.3"
source = { registry = "https://pypi.org/simple" }
dependencies = [
    { name = "cryptography" },
    { name = "jeepney" },
]
sdist = { url = "https://files.pythonhosted.org/packages/53/a4/f48c9d79cb507ed1373477dbceaba7401fd8a23af63b837fa61f1dcd3691/SecretStorage-3.3.3.tar.gz", hash = "sha256:2403533ef369eca6d2ba81718576c5e0f564d5cca1b58f73a8b23e7d4eeebd77", size = 19739 }
wheels = [
    { url = "https://files.pythonhosted.org/packages/54/24/b4293291fa1dd830f353d2cb163295742fa87f179fcc8a20a306a81978b7/SecretStorage-3.3.3-py3-none-any.whl", hash = "sha256:f356e6628222568e3af06f2eba8df495efa13b3b63081dafd4f7d9a7b7bc9f99", size = 15221 },
]

[[package]]
name = "send2trash"
version = "1.8.3"
source = { registry = "https://pypi.org/simple" }
sdist = { url = "https://files.pythonhosted.org/packages/fd/3a/aec9b02217bb79b87bbc1a21bc6abc51e3d5dcf65c30487ac96c0908c722/Send2Trash-1.8.3.tar.gz", hash = "sha256:b18e7a3966d99871aefeb00cfbcfdced55ce4871194810fc71f4aa484b953abf", size = 17394 }
wheels = [
    { url = "https://files.pythonhosted.org/packages/40/b0/4562db6223154aa4e22f939003cb92514c79f3d4dccca3444253fd17f902/Send2Trash-1.8.3-py3-none-any.whl", hash = "sha256:0c31227e0bd08961c7665474a3d1ef7193929fedda4233843689baa056be46c9", size = 18072 },
]

[[package]]
name = "setuptools"
version = "75.2.0"
source = { registry = "https://pypi.org/simple" }
sdist = { url = "https://files.pythonhosted.org/packages/07/37/b31be7e4b9f13b59cde9dcaeff112d401d49e0dc5b37ed4a9fc8fb12f409/setuptools-75.2.0.tar.gz", hash = "sha256:753bb6ebf1f465a1912e19ed1d41f403a79173a9acf66a42e7e6aec45c3c16ec", size = 1350308 }
wheels = [
    { url = "https://files.pythonhosted.org/packages/31/2d/90165d51ecd38f9a02c6832198c13a4e48652485e2ccf863ebb942c531b6/setuptools-75.2.0-py3-none-any.whl", hash = "sha256:a7fcb66f68b4d9e8e66b42f9876150a3371558f98fa32222ffaa5bced76406f8", size = 1249825 },
]

[[package]]
name = "six"
version = "1.16.0"
source = { registry = "https://pypi.org/simple" }
sdist = { url = "https://files.pythonhosted.org/packages/71/39/171f1c67cd00715f190ba0b100d606d440a28c93c7714febeca8b79af85e/six-1.16.0.tar.gz", hash = "sha256:1e61c37477a1626458e36f7b1d82aa5c9b094fa4802892072e49de9c60c4c926", size = 34041 }
wheels = [
    { url = "https://files.pythonhosted.org/packages/d9/5a/e7c31adbe875f2abbb91bd84cf2dc52d792b5a01506781dbcf25c91daf11/six-1.16.0-py2.py3-none-any.whl", hash = "sha256:8abb2f1d86890a2dfb989f9a77cfcfd3e47c2a354b01111771326f8aa26e0254", size = 11053 },
]

[[package]]
name = "sniffio"
version = "1.3.1"
source = { registry = "https://pypi.org/simple" }
sdist = { url = "https://files.pythonhosted.org/packages/a2/87/a6771e1546d97e7e041b6ae58d80074f81b7d5121207425c964ddf5cfdbd/sniffio-1.3.1.tar.gz", hash = "sha256:f4324edc670a0f49750a81b895f35c3adb843cca46f0530f79fc1babb23789dc", size = 20372 }
wheels = [
    { url = "https://files.pythonhosted.org/packages/e9/44/75a9c9421471a6c4805dbf2356f7c181a29c1879239abab1ea2cc8f38b40/sniffio-1.3.1-py3-none-any.whl", hash = "sha256:2f6da418d1f1e0fddd844478f41680e794e6051915791a034ff65e5f100525a2", size = 10235 },
]

[[package]]
name = "soupsieve"
version = "2.6"
source = { registry = "https://pypi.org/simple" }
sdist = { url = "https://files.pythonhosted.org/packages/d7/ce/fbaeed4f9fb8b2daa961f90591662df6a86c1abf25c548329a86920aedfb/soupsieve-2.6.tar.gz", hash = "sha256:e2e68417777af359ec65daac1057404a3c8a5455bb8abc36f1a9866ab1a51abb", size = 101569 }
wheels = [
    { url = "https://files.pythonhosted.org/packages/d1/c2/fe97d779f3ef3b15f05c94a2f1e3d21732574ed441687474db9d342a7315/soupsieve-2.6-py3-none-any.whl", hash = "sha256:e72c4ff06e4fb6e4b5a9f0f55fe6e81514581fca1515028625d0f299c602ccc9", size = 36186 },
]

[[package]]
name = "stack-data"
version = "0.6.3"
source = { registry = "https://pypi.org/simple" }
dependencies = [
    { name = "asttokens" },
    { name = "executing" },
    { name = "pure-eval" },
]
sdist = { url = "https://files.pythonhosted.org/packages/28/e3/55dcc2cfbc3ca9c29519eb6884dd1415ecb53b0e934862d3559ddcb7e20b/stack_data-0.6.3.tar.gz", hash = "sha256:836a778de4fec4dcd1dcd89ed8abff8a221f58308462e1c4aa2a3cf30148f0b9", size = 44707 }
wheels = [
    { url = "https://files.pythonhosted.org/packages/f1/7b/ce1eafaf1a76852e2ec9b22edecf1daa58175c090266e9f6c64afcd81d91/stack_data-0.6.3-py3-none-any.whl", hash = "sha256:d5558e0c25a4cb0853cddad3d77da9891a08cb85dd9f9f91b9f8cd66e511e695", size = 24521 },
]

[[package]]
name = "tables"
version = "3.10.1"
source = { registry = "https://pypi.org/simple" }
dependencies = [
    { name = "blosc2" },
    { name = "numexpr" },
    { name = "numpy" },
    { name = "packaging" },
    { name = "py-cpuinfo" },
    { name = "typing-extensions" },
]
sdist = { url = "https://files.pythonhosted.org/packages/0d/5d/96708a84e9fcd29d1f684d56d4c38a23d29b1c934599a072a49f27ccfa71/tables-3.10.1.tar.gz", hash = "sha256:4aa07ac734b9c037baeaf44aec64ec902ad247f57811b59f30c4e31d31f126cf", size = 4762413 }
wheels = [
    { url = "https://files.pythonhosted.org/packages/ff/69/a768ec8104ada032c9be09f521f548766ddd0351bc941c9d42fa5db001de/tables-3.10.1-cp310-cp310-macosx_10_9_x86_64.whl", hash = "sha256:bca9d11a570ca1bc57f0845e54e55c3093d5a1ace376faee639e09503a73745b", size = 6823691 },
    { url = "https://files.pythonhosted.org/packages/e4/2d/074bc14b39de9b552eec02ee583eff2997d903da1355f4450506335a6055/tables-3.10.1-cp310-cp310-macosx_11_0_arm64.whl", hash = "sha256:b62881cb682438d1e92b9178db42b160638aef3ca23341f7d98e9b27821b1eb4", size = 5471221 },
    { url = "https://files.pythonhosted.org/packages/4a/30/29411ab804b5ac4bee25c82ba38f4e7a8c0b52c6a1cdbeea7d1db33a53fe/tables-3.10.1-cp310-cp310-manylinux_2_17_aarch64.manylinux2014_aarch64.whl", hash = "sha256:f9cf1bfd8b0e0195196205fc8a134628219cff85d20da537facd67a291e6b347", size = 7170201 },
    { url = "https://files.pythonhosted.org/packages/0a/7d/3165c7538b8e89b22fa17ad68e04106cca7023cf68e94011ae7b3b6d2a78/tables-3.10.1-cp310-cp310-manylinux_2_17_x86_64.manylinux2014_x86_64.whl", hash = "sha256:77f0e6dd45b91d99bf3976c8655c48fe3816baf390b9098e4fb2f0fdf9da7078", size = 7571035 },
    { url = "https://files.pythonhosted.org/packages/46/b3/985a23d2cf27aad383301a5e99e1851228a1941b868515612b5357bded5f/tables-3.10.1-cp310-cp310-win_amd64.whl", hash = "sha256:d90542ec172d1d60df0b796c48ad446f2b69a5d5cd3077bd6450891b854d1ffb", size = 6311650 },
    { url = "https://files.pythonhosted.org/packages/dc/04/957264eb35e60251830a965e2d02332eb36ed14fbd8345df06981bbf3ece/tables-3.10.1-cp311-cp311-macosx_10_9_x86_64.whl", hash = "sha256:f8917262a2bb3cd79d37e108557e34ec4b365fdcc806e01dd10765a84c65dab6", size = 6790492 },
    { url = "https://files.pythonhosted.org/packages/b2/19/eb7af9d92aaf6766f5fedfce11a97ab03cf39856561c5f562dc0c769a682/tables-3.10.1-cp311-cp311-macosx_11_0_arm64.whl", hash = "sha256:f93f6db623b484bb6606537c2a71e95ee34fae19b0d891867642dd8c7be05af6", size = 5506835 },
    { url = "https://files.pythonhosted.org/packages/b0/8f/897324e1ad543ca439b2c91f04c406f3eeda6e7ff2f43b4cd939f05043e4/tables-3.10.1-cp311-cp311-manylinux_2_17_aarch64.manylinux2014_aarch64.whl", hash = "sha256:01ca51624bca1a87e703d6d6b796368bc3460ff007ea8b1341be03bedd863833", size = 7166960 },
    { url = "https://files.pythonhosted.org/packages/4e/5c/3f21d1135bf60af99ac79a17bbffd333d69763df2197ba04f47dd30bbd4e/tables-3.10.1-cp311-cp311-manylinux_2_17_x86_64.manylinux2014_x86_64.whl", hash = "sha256:9372516c76be3a05a573df63a69ce38315d03b5816d2a1e89c48129ec8b161b0", size = 7568724 },
    { url = "https://files.pythonhosted.org/packages/1f/e3/3ee6b66263902eccadc4e0e23bca7fb480fd190904b7ce0bea4777b5b799/tables-3.10.1-cp311-cp311-win_amd64.whl", hash = "sha256:09190fb504888aeacafb7739c13d5c5a3e87af3d261f4d2f832b1f8407be133a", size = 6312200 },
]

[[package]]
name = "tbb"
version = "2022.0.0"
source = { registry = "https://pypi.org/simple" }
dependencies = [
    { name = "tcmlib" },
]
wheels = [
    { url = "https://files.pythonhosted.org/packages/93/4b/2e29f4266be5a66f21fc2dadcde48f9acea86119d6fb1bb2d2a451222ff7/tbb-2022.0.0-py2.py3-none-manylinux_2_28_x86_64.whl", hash = "sha256:15a15a4e3ea4c3f3198bdb3c55fac75c589e15ed2ad0bbb080900d355c5b017e", size = 5833508 },
    { url = "https://files.pythonhosted.org/packages/30/02/7b9c333141784aca2370cd3c826efa98eaf9848674f2752961ac6d5f1abf/tbb-2022.0.0-py3-none-win_amd64.whl", hash = "sha256:6a0bae732599ec5c082f46e4aaf14bdbef1621e8cd0c6fcf64d50d347c2ebda4", size = 298708 },
]

[[package]]
name = "tcmlib"
version = "1.2.0"
source = { registry = "https://pypi.org/simple" }
wheels = [
    { url = "https://files.pythonhosted.org/packages/4d/6e/e9544e6ddb3640e92d9937689e9e33018503ddbc069eeb2e6a7581870591/tcmlib-1.2.0-py2.py3-none-manylinux_2_28_x86_64.whl", hash = "sha256:dee9a0665ffa0a74f0ec72844ef7d82e9178ebf6980a76ac65906303d5ed4d03", size = 4160997 },
    { url = "https://files.pythonhosted.org/packages/5b/c8/c2a7bb169e21521a5bc82d955b30a064e266ab72485ac2dc33cd6ad153ea/tcmlib-1.2.0-py2.py3-none-win_amd64.whl", hash = "sha256:f751e005fd815ed0efeb87d4523f6a0938c5671e59ac935614f42d8ebb6489c9", size = 338379 },
]

[[package]]
name = "tenacity"
version = "9.0.0"
source = { registry = "https://pypi.org/simple" }
sdist = { url = "https://files.pythonhosted.org/packages/cd/94/91fccdb4b8110642462e653d5dcb27e7b674742ad68efd146367da7bdb10/tenacity-9.0.0.tar.gz", hash = "sha256:807f37ca97d62aa361264d497b0e31e92b8027044942bfa756160d908320d73b", size = 47421 }
wheels = [
    { url = "https://files.pythonhosted.org/packages/b6/cb/b86984bed139586d01532a587464b5805f12e397594f19f931c4c2fbfa61/tenacity-9.0.0-py3-none-any.whl", hash = "sha256:93de0c98785b27fcf659856aa9f54bfbd399e29969b0621bc7f762bd441b4539", size = 28169 },
]

[[package]]
name = "terminado"
version = "0.18.1"
source = { registry = "https://pypi.org/simple" }
dependencies = [
    { name = "ptyprocess", marker = "os_name != 'nt'" },
    { name = "pywinpty", marker = "os_name == 'nt'" },
    { name = "tornado" },
]
sdist = { url = "https://files.pythonhosted.org/packages/8a/11/965c6fd8e5cc254f1fe142d547387da17a8ebfd75a3455f637c663fb38a0/terminado-0.18.1.tar.gz", hash = "sha256:de09f2c4b85de4765f7714688fff57d3e75bad1f909b589fde880460c753fd2e", size = 32701 }
wheels = [
    { url = "https://files.pythonhosted.org/packages/6a/9e/2064975477fdc887e47ad42157e214526dcad8f317a948dee17e1659a62f/terminado-0.18.1-py3-none-any.whl", hash = "sha256:a4468e1b37bb318f8a86514f65814e1afc977cf29b3992a4500d9dd305dcceb0", size = 14154 },
]

[[package]]
name = "tifffile"
version = "2024.8.30"
source = { registry = "https://pypi.org/simple" }
dependencies = [
    { name = "numpy" },
]
sdist = { url = "https://files.pythonhosted.org/packages/54/30/7017e5560154c100cad3a801c02adb48879cd8e8cb862b82696d84187184/tifffile-2024.8.30.tar.gz", hash = "sha256:2c9508fe768962e30f87def61819183fb07692c258cb175b3c114828368485a4", size = 365714 }
wheels = [
    { url = "https://files.pythonhosted.org/packages/3a/4f/73714b1c1d339b1545cac28764e39f88c69468b5e10e51f327f9aa9d55b9/tifffile-2024.8.30-py3-none-any.whl", hash = "sha256:8bc59a8f02a2665cd50a910ec64961c5373bee0b8850ec89d3b7b485bf7be7ad", size = 227262 },
]

[[package]]
name = "tinycss2"
version = "1.4.0"
source = { registry = "https://pypi.org/simple" }
dependencies = [
    { name = "webencodings" },
]
sdist = { url = "https://files.pythonhosted.org/packages/7a/fd/7a5ee21fd08ff70d3d33a5781c255cbe779659bd03278feb98b19ee550f4/tinycss2-1.4.0.tar.gz", hash = "sha256:10c0972f6fc0fbee87c3edb76549357415e94548c1ae10ebccdea16fb404a9b7", size = 87085 }
wheels = [
    { url = "https://files.pythonhosted.org/packages/e6/34/ebdc18bae6aa14fbee1a08b63c015c72b64868ff7dae68808ab500c492e2/tinycss2-1.4.0-py3-none-any.whl", hash = "sha256:3a49cf47b7675da0b15d0c6e1df8df4ebd96e9394bb905a5775adb0d884c5289", size = 26610 },
]

[[package]]
name = "tomli"
version = "2.0.2"
source = { registry = "https://pypi.org/simple" }
sdist = { url = "https://files.pythonhosted.org/packages/35/b9/de2a5c0144d7d75a57ff355c0c24054f965b2dc3036456ae03a51ea6264b/tomli-2.0.2.tar.gz", hash = "sha256:d46d457a85337051c36524bc5349dd91b1877838e2979ac5ced3e710ed8a60ed", size = 16096 }
wheels = [
    { url = "https://files.pythonhosted.org/packages/cf/db/ce8eda256fa131af12e0a76d481711abe4681b6923c27efb9a255c9e4594/tomli-2.0.2-py3-none-any.whl", hash = "sha256:2ebe24485c53d303f690b0ec092806a085f07af5a5aa1464f3931eec36caaa38", size = 13237 },
]

[[package]]
name = "tornado"
version = "6.4.1"
source = { registry = "https://pypi.org/simple" }
sdist = { url = "https://files.pythonhosted.org/packages/ee/66/398ac7167f1c7835406888a386f6d0d26ee5dbf197d8a571300be57662d3/tornado-6.4.1.tar.gz", hash = "sha256:92d3ab53183d8c50f8204a51e6f91d18a15d5ef261e84d452800d4ff6fc504e9", size = 500623 }
wheels = [
    { url = "https://files.pythonhosted.org/packages/00/d9/c33be3c1a7564f7d42d87a8d186371a75fd142097076767a5c27da941fef/tornado-6.4.1-cp38-abi3-macosx_10_9_universal2.whl", hash = "sha256:163b0aafc8e23d8cdc3c9dfb24c5368af84a81e3364745ccb4427669bf84aec8", size = 435924 },
    { url = "https://files.pythonhosted.org/packages/2e/0f/721e113a2fac2f1d7d124b3279a1da4c77622e104084f56119875019ffab/tornado-6.4.1-cp38-abi3-macosx_10_9_x86_64.whl", hash = "sha256:6d5ce3437e18a2b66fbadb183c1d3364fb03f2be71299e7d10dbeeb69f4b2a14", size = 433883 },
    { url = "https://files.pythonhosted.org/packages/13/cf/786b8f1e6fe1c7c675e79657448178ad65e41c1c9765ef82e7f6f765c4c5/tornado-6.4.1-cp38-abi3-manylinux_2_17_aarch64.manylinux2014_aarch64.whl", hash = "sha256:e2e20b9113cd7293f164dc46fffb13535266e713cdb87bd2d15ddb336e96cfc4", size = 437224 },
    { url = "https://files.pythonhosted.org/packages/e4/8e/a6ce4b8d5935558828b0f30f3afcb2d980566718837b3365d98e34f6067e/tornado-6.4.1-cp38-abi3-manylinux_2_5_i686.manylinux1_i686.manylinux_2_17_i686.manylinux2014_i686.whl", hash = "sha256:8ae50a504a740365267b2a8d1a90c9fbc86b780a39170feca9bcc1787ff80842", size = 436597 },
    { url = "https://files.pythonhosted.org/packages/22/d4/54f9d12668b58336bd30defe0307e6c61589a3e687b05c366f804b7faaf0/tornado-6.4.1-cp38-abi3-manylinux_2_5_x86_64.manylinux1_x86_64.manylinux_2_17_x86_64.manylinux2014_x86_64.whl", hash = "sha256:613bf4ddf5c7a95509218b149b555621497a6cc0d46ac341b30bd9ec19eac7f3", size = 436797 },
    { url = "https://files.pythonhosted.org/packages/cf/3f/2c792e7afa7dd8b24fad7a2ed3c2f24a5ec5110c7b43a64cb6095cc106b8/tornado-6.4.1-cp38-abi3-musllinux_1_2_aarch64.whl", hash = "sha256:25486eb223babe3eed4b8aecbac33b37e3dd6d776bc730ca14e1bf93888b979f", size = 437516 },
    { url = "https://files.pythonhosted.org/packages/71/63/c8fc62745e669ac9009044b889fc531b6f88ac0f5f183cac79eaa950bb23/tornado-6.4.1-cp38-abi3-musllinux_1_2_i686.whl", hash = "sha256:454db8a7ecfcf2ff6042dde58404164d969b6f5d58b926da15e6b23817950fc4", size = 436958 },
    { url = "https://files.pythonhosted.org/packages/94/d4/f8ac1f5bd22c15fad3b527e025ce219bd526acdbd903f52053df2baecc8b/tornado-6.4.1-cp38-abi3-musllinux_1_2_x86_64.whl", hash = "sha256:a02a08cc7a9314b006f653ce40483b9b3c12cda222d6a46d4ac63bb6c9057698", size = 436882 },
    { url = "https://files.pythonhosted.org/packages/4b/3e/a8124c21cc0bbf144d7903d2a0cadab15cadaf683fa39a0f92bc567f0d4d/tornado-6.4.1-cp38-abi3-win32.whl", hash = "sha256:d9a566c40b89757c9aa8e6f032bcdb8ca8795d7c1a9762910c722b1635c9de4d", size = 438092 },
    { url = "https://files.pythonhosted.org/packages/d9/2f/3f2f05e84a7aff787a96d5fb06821323feb370fe0baed4db6ea7b1088f32/tornado-6.4.1-cp38-abi3-win_amd64.whl", hash = "sha256:b24b8982ed444378d7f21d563f4180a2de31ced9d8d84443907a0a64da2072e7", size = 438532 },
]

[[package]]
name = "tqdm"
version = "4.66.6"
source = { registry = "https://pypi.org/simple" }
dependencies = [
    { name = "colorama", marker = "platform_system == 'Windows'" },
]
sdist = { url = "https://files.pythonhosted.org/packages/e9/34/bef135b27fe1864993a5284ad001157ee9b5538e859ac90f5b0e8cc8c9ec/tqdm-4.66.6.tar.gz", hash = "sha256:4bdd694238bef1485ce839d67967ab50af8f9272aab687c0d7702a01da0be090", size = 169533 }
wheels = [
    { url = "https://files.pythonhosted.org/packages/41/73/02342de9c2d20922115f787e101527b831c0cffd2105c946c4a4826bcfd4/tqdm-4.66.6-py3-none-any.whl", hash = "sha256:223e8b5359c2efc4b30555531f09e9f2f3589bcd7fdd389271191031b49b7a63", size = 78326 },
]

[[package]]
name = "traitlets"
version = "5.14.3"
source = { registry = "https://pypi.org/simple" }
sdist = { url = "https://files.pythonhosted.org/packages/eb/79/72064e6a701c2183016abbbfedaba506d81e30e232a68c9f0d6f6fcd1574/traitlets-5.14.3.tar.gz", hash = "sha256:9ed0579d3502c94b4b3732ac120375cda96f923114522847de4b3bb98b96b6b7", size = 161621 }
wheels = [
    { url = "https://files.pythonhosted.org/packages/00/c0/8f5d070730d7836adc9c9b6408dec68c6ced86b304a9b26a14df072a6e8c/traitlets-5.14.3-py3-none-any.whl", hash = "sha256:b74e89e397b1ed28cc831db7aea759ba6640cb3de13090ca145426688ff1ac4f", size = 85359 },
]

[[package]]
name = "trimesh"
version = "4.5.1"
source = { registry = "https://pypi.org/simple" }
dependencies = [
    { name = "numpy" },
]
sdist = { url = "https://files.pythonhosted.org/packages/e9/18/fe1b29de4d4739ec2c96351b3d104512acbf1181e0a9516ebf3ccf6e548f/trimesh-4.5.1.tar.gz", hash = "sha256:2e85179fdbee1e872aa00d42a5b28605a05302968857a8321a4dfa4390725b1c", size = 788296 }
wheels = [
    { url = "https://files.pythonhosted.org/packages/a7/45/a0d1b0474f280b5191ce6be739533514c9fe4a0315aed75ed58741d536c7/trimesh-4.5.1-py3-none-any.whl", hash = "sha256:fe2ddcf5b091e4d93bb7b689b947b84ad7a62ca862225f2c70cef1caaac4bd32", size = 703652 },
]

[[package]]
name = "twine"
version = "5.1.1"
source = { registry = "https://pypi.org/simple" }
dependencies = [
    { name = "importlib-metadata" },
    { name = "keyring" },
    { name = "pkginfo" },
    { name = "readme-renderer" },
    { name = "requests" },
    { name = "requests-toolbelt" },
    { name = "rfc3986" },
    { name = "rich" },
    { name = "urllib3" },
]
sdist = { url = "https://files.pythonhosted.org/packages/77/68/bd982e5e949ef8334e6f7dcf76ae40922a8750aa2e347291ae1477a4782b/twine-5.1.1.tar.gz", hash = "sha256:9aa0825139c02b3434d913545c7b847a21c835e11597f5255842d457da2322db", size = 225531 }
wheels = [
    { url = "https://files.pythonhosted.org/packages/5d/ec/00f9d5fd040ae29867355e559a94e9a8429225a0284a3f5f091a3878bfc0/twine-5.1.1-py3-none-any.whl", hash = "sha256:215dbe7b4b94c2c50a7315c0275d2258399280fbb7d04182c7e55e24b5f93997", size = 38650 },
]

[[package]]
name = "types-python-dateutil"
version = "2.9.0.20241003"
source = { registry = "https://pypi.org/simple" }
sdist = { url = "https://files.pythonhosted.org/packages/31/f8/f6ee4c803a7beccffee21bb29a71573b39f7037c224843eff53e5308c16e/types-python-dateutil-2.9.0.20241003.tar.gz", hash = "sha256:58cb85449b2a56d6684e41aeefb4c4280631246a0da1a719bdbe6f3fb0317446", size = 9210 }
wheels = [
    { url = "https://files.pythonhosted.org/packages/35/d6/ba5f61958f358028f2e2ba1b8e225b8e263053bd57d3a79e2d2db64c807b/types_python_dateutil-2.9.0.20241003-py3-none-any.whl", hash = "sha256:250e1d8e80e7bbc3a6c99b907762711d1a1cdd00e978ad39cb5940f6f0a87f3d", size = 9693 },
]

[[package]]
name = "typing-extensions"
version = "4.12.2"
source = { registry = "https://pypi.org/simple" }
sdist = { url = "https://files.pythonhosted.org/packages/df/db/f35a00659bc03fec321ba8bce9420de607a1d37f8342eee1863174c69557/typing_extensions-4.12.2.tar.gz", hash = "sha256:1a7ead55c7e559dd4dee8856e3a88b41225abfe1ce8df57b7c13915fe121ffb8", size = 85321 }
wheels = [
    { url = "https://files.pythonhosted.org/packages/26/9f/ad63fc0248c5379346306f8668cda6e2e2e9c95e01216d2b8ffd9ff037d0/typing_extensions-4.12.2-py3-none-any.whl", hash = "sha256:04e5ca0351e0f3f85c6853954072df659d0d13fac324d0072316b67d7794700d", size = 37438 },
]

[[package]]
name = "tzdata"
version = "2024.2"
source = { registry = "https://pypi.org/simple" }
sdist = { url = "https://files.pythonhosted.org/packages/e1/34/943888654477a574a86a98e9896bae89c7aa15078ec29f490fef2f1e5384/tzdata-2024.2.tar.gz", hash = "sha256:7d85cc416e9382e69095b7bdf4afd9e3880418a2413feec7069d533d6b4e31cc", size = 193282 }
wheels = [
    { url = "https://files.pythonhosted.org/packages/a6/ab/7e5f53c3b9d14972843a647d8d7a853969a58aecc7559cb3267302c94774/tzdata-2024.2-py2.py3-none-any.whl", hash = "sha256:a48093786cdcde33cad18c2555e8532f34422074448fbc874186f0abd79565cd", size = 346586 },
]

[[package]]
name = "umf"
version = "0.9.0"
source = { registry = "https://pypi.org/simple" }
dependencies = [
    { name = "tcmlib" },
]
wheels = [
    { url = "https://files.pythonhosted.org/packages/5a/42/ebb1d9a0c3053447d6d8bcd562e8d3ec1ab1fb69b223caf55d27297a5e34/umf-0.9.0-py2.py3-none-manylinux_2_28_x86_64.whl", hash = "sha256:c7732591d23e57cdcaed5bf0ffbf48d87fdf7784b9151773f1a4e9ee566616b6", size = 161500 },
    { url = "https://files.pythonhosted.org/packages/bf/aa/02acef2e5a684311860402eecbc3c21c699286e170042035302708688ad1/umf-0.9.0-py2.py3-none-win_amd64.whl", hash = "sha256:a784d630cc5423f9a25c7d2954939b3fbd8bd959d28b83ae1b9c2eb6bb71f2a6", size = 72204 },
]

[[package]]
name = "unitcellengine"
<<<<<<< HEAD
version = "0.0.6"
=======
version = "0.0.7rc0"
>>>>>>> 7428619e
source = { editable = "." }
dependencies = [
    { name = "dill" },
    { name = "gmsh" },
    { name = "mkl-service" },
    { name = "numba" },
    { name = "numpy" },
    { name = "pandas" },
    { name = "plotly" },
    { name = "pyamg" },
    { name = "pypardiso" },
    { name = "pyvista" },
    { name = "scikit-image" },
    { name = "scipy" },
    { name = "sdf" },
    { name = "tables" },
    { name = "trimesh" },
    { name = "vtk" },
]

[package.dependency-groups]
dev = [
    { name = "jupyter" },
    { name = "pytest" },
    { name = "python-dotenv" },
    { name = "tqdm" },
    { name = "twine" },
]

[package.metadata]
requires-dist = [
    { name = "dill", specifier = ">=0.3.9" },
    { name = "gmsh", specifier = ">=4.13.1" },
    { name = "mkl-service", specifier = ">=2.4.1" },
    { name = "numba", specifier = ">=0.60.0" },
    { name = "numpy", specifier = "<2.0" },
    { name = "pandas", specifier = ">=2.2.3" },
    { name = "plotly", specifier = ">=5.24.1" },
    { name = "pyamg", specifier = ">=5.2.1" },
    { name = "pypardiso", specifier = ">=0.4.6" },
    { name = "pyvista", specifier = ">=0.44.1" },
    { name = "scikit-image", specifier = ">=0.24.0" },
    { name = "scipy", specifier = ">=1.14.1" },
    { name = "sdf", git = "https://github.com/fogleman/sdf?rev=main" },
    { name = "tables", specifier = ">=3.10.1" },
    { name = "trimesh", specifier = ">=4.5.1" },
    { name = "vtk", specifier = ">=9.3.1" },
]

[package.metadata.dependency-groups]
dev = [
    { name = "jupyter", specifier = ">=1.1.1" },
    { name = "pytest", specifier = ">=8.3.3" },
    { name = "python-dotenv", specifier = ">=1.0.1" },
    { name = "tqdm", specifier = ">=4.66.5" },
    { name = "twine", specifier = ">=5.1.1" },
]

[[package]]
name = "uri-template"
version = "1.3.0"
source = { registry = "https://pypi.org/simple" }
sdist = { url = "https://files.pythonhosted.org/packages/31/c7/0336f2bd0bcbada6ccef7aaa25e443c118a704f828a0620c6fa0207c1b64/uri-template-1.3.0.tar.gz", hash = "sha256:0e00f8eb65e18c7de20d595a14336e9f337ead580c70934141624b6d1ffdacc7", size = 21678 }
wheels = [
    { url = "https://files.pythonhosted.org/packages/e7/00/3fca040d7cf8a32776d3d81a00c8ee7457e00f80c649f1e4a863c8321ae9/uri_template-1.3.0-py3-none-any.whl", hash = "sha256:a44a133ea12d44a0c0f06d7d42a52d71282e77e2f937d8abd5655b8d56fc1363", size = 11140 },
]

[[package]]
name = "urllib3"
version = "2.2.3"
source = { registry = "https://pypi.org/simple" }
sdist = { url = "https://files.pythonhosted.org/packages/ed/63/22ba4ebfe7430b76388e7cd448d5478814d3032121827c12a2cc287e2260/urllib3-2.2.3.tar.gz", hash = "sha256:e7d814a81dad81e6caf2ec9fdedb284ecc9c73076b62654547cc64ccdcae26e9", size = 300677 }
wheels = [
    { url = "https://files.pythonhosted.org/packages/ce/d9/5f4c13cecde62396b0d3fe530a50ccea91e7dfc1ccf0e09c228841bb5ba8/urllib3-2.2.3-py3-none-any.whl", hash = "sha256:ca899ca043dcb1bafa3e262d73aa25c465bfb49e0bd9dd5d59f1d0acba2f8fac", size = 126338 },
]

[[package]]
name = "vtk"
version = "9.3.1"
source = { registry = "https://pypi.org/simple" }
dependencies = [
    { name = "matplotlib" },
]
wheels = [
    { url = "https://files.pythonhosted.org/packages/95/1f/91780093a0cf2afc234063bb9697d1285ccba138c1531700bc2986e65adc/vtk-9.3.1-cp310-cp310-macosx_10_10_x86_64.whl", hash = "sha256:c41ed344b9cc90ee9dcfc5967815de272985647d0c8e0a57f0e8b4229bc1b0b9", size = 76687544 },
    { url = "https://files.pythonhosted.org/packages/eb/7c/124cc6047d2b67283c66444e3dd5e7bf8250c782ac22e599b03c4265f0fa/vtk-9.3.1-cp310-cp310-macosx_11_0_arm64.whl", hash = "sha256:84c04327becc4c4dfe1fb04248baa4b5c480f188a9d52f4b912b163d33622442", size = 70350341 },
    { url = "https://files.pythonhosted.org/packages/3b/d0/eda704215c82810cdb853ad5b8881bf1ea3ee4e963a5366258b30af520dd/vtk-9.3.1-cp310-cp310-manylinux_2_17_x86_64.manylinux2014_x86_64.whl", hash = "sha256:890aee533fc0caca70bd1c8a4026b0d7f877518f237cc976ed4fb509d5f1dd83", size = 92116314 },
    { url = "https://files.pythonhosted.org/packages/b5/90/9f2fd4382d29b87404f79a265cf82ff5b4e0c2b42a67dbc3517e16e1a425/vtk-9.3.1-cp310-cp310-win_amd64.whl", hash = "sha256:b8feed5029486703f4f8f81d8544a30d1788de87dc3396e16a281c343e1ac1cc", size = 52527111 },
    { url = "https://files.pythonhosted.org/packages/58/08/94e2d38ae35ebb85cad96cb11738208307341cac8b16e162ed95ccb26860/vtk-9.3.1-cp311-cp311-macosx_10_10_x86_64.whl", hash = "sha256:55e2df9e6993b959b482b79a6d68b8d46397b479d69738d41b1501396fcad50c", size = 76687738 },
    { url = "https://files.pythonhosted.org/packages/35/36/357ba7a02bc07a4d0df075e5a213a02020d509b312222445a05e354f52ff/vtk-9.3.1-cp311-cp311-macosx_11_0_arm64.whl", hash = "sha256:c977486b0e4d87cddb3f2c7c0710d1c86243cdd01286cbd036231143d8eb4f6e", size = 70350272 },
    { url = "https://files.pythonhosted.org/packages/d0/f8/1517f4f755233bb77542c222b173c760908f8f8d4330fc72526c295ab1e7/vtk-9.3.1-cp311-cp311-manylinux_2_17_x86_64.manylinux2014_x86_64.whl", hash = "sha256:f8edc04e0f8b6719cfc769e575a777267d667f447d1948c62fa97fb756cd75bb", size = 92115989 },
    { url = "https://files.pythonhosted.org/packages/7a/44/3797d3367180a38bb41e24a6735860d94d16351fbe12e3f6bf6efb8940c8/vtk-9.3.1-cp311-cp311-win_amd64.whl", hash = "sha256:59cc043f611e3eca2870cc50f27e67852a182857de322415e942bdc133594acd", size = 52526922 },
]

[[package]]
name = "wcwidth"
version = "0.2.13"
source = { registry = "https://pypi.org/simple" }
sdist = { url = "https://files.pythonhosted.org/packages/6c/63/53559446a878410fc5a5974feb13d31d78d752eb18aeba59c7fef1af7598/wcwidth-0.2.13.tar.gz", hash = "sha256:72ea0c06399eb286d978fdedb6923a9eb47e1c486ce63e9b4e64fc18303972b5", size = 101301 }
wheels = [
    { url = "https://files.pythonhosted.org/packages/fd/84/fd2ba7aafacbad3c4201d395674fc6348826569da3c0937e75505ead3528/wcwidth-0.2.13-py2.py3-none-any.whl", hash = "sha256:3da69048e4540d84af32131829ff948f1e022c1c6bdb8d6102117aac784f6859", size = 34166 },
]

[[package]]
name = "webcolors"
version = "24.8.0"
source = { registry = "https://pypi.org/simple" }
sdist = { url = "https://files.pythonhosted.org/packages/fe/f8/53150a5bda7e042840b14f0236e1c0a4819d403658e3d453237983addfac/webcolors-24.8.0.tar.gz", hash = "sha256:08b07af286a01bcd30d583a7acadf629583d1f79bfef27dd2c2c5c263817277d", size = 42392 }
wheels = [
    { url = "https://files.pythonhosted.org/packages/f0/33/12020ba99beaff91682b28dc0bbf0345bbc3244a4afbae7644e4fa348f23/webcolors-24.8.0-py3-none-any.whl", hash = "sha256:fc4c3b59358ada164552084a8ebee637c221e4059267d0f8325b3b560f6c7f0a", size = 15027 },
]

[[package]]
name = "webencodings"
version = "0.5.1"
source = { registry = "https://pypi.org/simple" }
sdist = { url = "https://files.pythonhosted.org/packages/0b/02/ae6ceac1baeda530866a85075641cec12989bd8d31af6d5ab4a3e8c92f47/webencodings-0.5.1.tar.gz", hash = "sha256:b36a1c245f2d304965eb4e0a82848379241dc04b865afcc4aab16748587e1923", size = 9721 }
wheels = [
    { url = "https://files.pythonhosted.org/packages/f4/24/2a3e3df732393fed8b3ebf2ec078f05546de641fe1b667ee316ec1dcf3b7/webencodings-0.5.1-py2.py3-none-any.whl", hash = "sha256:a0af1213f3c2226497a97e2b3aa01a7e4bee4f403f95be16fc9acd2947514a78", size = 11774 },
]

[[package]]
name = "websocket-client"
version = "1.8.0"
source = { registry = "https://pypi.org/simple" }
sdist = { url = "https://files.pythonhosted.org/packages/e6/30/fba0d96b4b5fbf5948ed3f4681f7da2f9f64512e1d303f94b4cc174c24a5/websocket_client-1.8.0.tar.gz", hash = "sha256:3239df9f44da632f96012472805d40a23281a991027ce11d2f45a6f24ac4c3da", size = 54648 }
wheels = [
    { url = "https://files.pythonhosted.org/packages/5a/84/44687a29792a70e111c5c477230a72c4b957d88d16141199bf9acb7537a3/websocket_client-1.8.0-py3-none-any.whl", hash = "sha256:17b44cc997f5c498e809b22cdf2d9c7a9e71c02c8cc2b6c56e7c2d1239bfa526", size = 58826 },
]

[[package]]
name = "widgetsnbextension"
version = "4.0.13"
source = { registry = "https://pypi.org/simple" }
sdist = { url = "https://files.pythonhosted.org/packages/56/fc/238c424fd7f4ebb25f8b1da9a934a3ad7c848286732ae04263661eb0fc03/widgetsnbextension-4.0.13.tar.gz", hash = "sha256:ffcb67bc9febd10234a362795f643927f4e0c05d9342c727b65d2384f8feacb6", size = 1164730 }
wheels = [
    { url = "https://files.pythonhosted.org/packages/21/02/88b65cc394961a60c43c70517066b6b679738caf78506a5da7b88ffcb643/widgetsnbextension-4.0.13-py3-none-any.whl", hash = "sha256:74b2692e8500525cc38c2b877236ba51d34541e6385eeed5aec15a70f88a6c71", size = 2335872 },
]

[[package]]
name = "zipp"
version = "3.20.2"
source = { registry = "https://pypi.org/simple" }
sdist = { url = "https://files.pythonhosted.org/packages/54/bf/5c0000c44ebc80123ecbdddba1f5dcd94a5ada602a9c225d84b5aaa55e86/zipp-3.20.2.tar.gz", hash = "sha256:bc9eb26f4506fda01b81bcde0ca78103b6e62f991b381fec825435c836edbc29", size = 24199 }
wheels = [
    { url = "https://files.pythonhosted.org/packages/62/8b/5ba542fa83c90e09eac972fc9baca7a88e7e7ca4b221a89251954019308b/zipp-3.20.2-py3-none-any.whl", hash = "sha256:a817ac80d6cf4b23bf7f2828b7cabf326f15a001bea8b1f9b49631780ba28350", size = 9200 },
]<|MERGE_RESOLUTION|>--- conflicted
+++ resolved
@@ -2455,11 +2455,7 @@
 
 [[package]]
 name = "unitcellengine"
-<<<<<<< HEAD
-version = "0.0.6"
-=======
 version = "0.0.7rc0"
->>>>>>> 7428619e
 source = { editable = "." }
 dependencies = [
     { name = "dill" },
